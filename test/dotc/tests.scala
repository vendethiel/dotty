package dotc

import org.junit.Test
import test._

class tests extends CompilerTest {

  val noCheckOptions = List(
//        "-verbose",
//         "-Ylog:frontend",
//        "-Xprompt",
//        "-explaintypes",
//        "-Yshow-suppressed-errors",
        "-pagewidth", "160")

<<<<<<< HEAD
  implicit val defaultOptions = noCheckOptions ++ List("-Ycheck:gettersSetters,constructors")
=======
  implicit val defaultOptions = noCheckOptions ++ List(
      "-YnoDeepSubtypes",
      "-Ycheck:patternMatcher,literalize,capturedVars",
      "-Ystop-before:erasure"
    /*,"-uniqid", "-explaintypes", "-verbose", "-Ylog:splitter", "-Xprompt", "-YnoDoubleBindings"*/
  )
>>>>>>> 08392d32

  val allowDeepSubtypes = defaultOptions diff List("-YnoDeepSubtypes")

  val twice = List("#runs", "2", "-YnoDoubleBindings", "-Ystop-before:terminal")
  val doErase = List("-Ystop-before:terminal")

  val posDir = "./tests/pos/"
  val negDir = "./tests/neg/"
  val newDir = "./tests/new/"
  val dotcDir = "./src/dotty/"


  @Test def pos_t2168_pat = compileFile(posDir, "t2168", doErase)
  @Test def pos_erasure = compileFile(posDir, "erasure", doErase)
  @Test def pos_Coder() = compileFile(posDir, "Coder", doErase)
  @Test def pos_blockescapes() = compileFile(posDir, "blockescapes", doErase)
  @Test def pos_collections() = compileFile(posDir, "collections", doErase)
  @Test def pos_functions1() = compileFile(posDir, "functions1", doErase)
  @Test def pos_implicits1() = compileFile(posDir, "implicits1", doErase)
  @Test def pos_inferred() = compileFile(posDir, "inferred", doErase)
  @Test def pos_Patterns() = compileFile(posDir, "Patterns")
  @Test def pos_selftypes() = compileFile(posDir, "selftypes", doErase)
  @Test def pos_varargs() = compileFile(posDir, "varargs", doErase)
  @Test def pos_vararg_patterns() = compileFile(posDir, "vararg-pattern", doErase)
  @Test def pos_opassign() = compileFile(posDir, "opassign", doErase)
  @Test def pos_typedapply() = compileFile(posDir, "typedapply", doErase)
  @Test def pos_nameddefaults() = compileFile(posDir, "nameddefaults", doErase)
  @Test def pos_desugar() = compileFile(posDir, "desugar", doErase)
  @Test def pos_sigs() = compileFile(posDir, "sigs", doErase)
  @Test def pos_typers() = compileFile(posDir, "typers", doErase)

  @Test def pos_typedidents() = compileFile(posDir, "typedIdents", doErase)
  @Test def pos_assignments() = compileFile(posDir, "assignments", doErase)
  @Test def pos_packageobject() = compileFile(posDir, "packageobject", doErase)
  @Test def pos_overloaded() = compileFile(posDir, "overloaded", doErase)
  @Test def pos_templateParents() = compileFile(posDir, "templateParents", doErase)
  @Test def pos_structural() = compileFile(posDir, "structural", doErase)
  @Test def pos_overloadedAccess = compileFile(posDir, "overloadedAccess", doErase)
  @Test def pos_approximateUnion = compileFile(posDir, "approximateUnion", doErase)
  @Test def pos_tailcall = compileDir(posDir + "tailcall/", doErase)
  @Test def pos_nullarify = compileFile(posDir, "nullarify", "-Ycheck:nullarify" :: doErase)

  @Test def pos_all = compileFiles(posDir, twice)
  @Test def new_all = compileFiles(newDir, twice)

  @Test def neg_blockescapes() = compileFile(negDir, "blockescapesNeg", xerrors = 1)
  @Test def neg_typedapply() = compileFile(negDir, "typedapply", xerrors = 4)
  @Test def neg_typedidents() = compileFile(negDir, "typedIdents", xerrors = 2)
  @Test def neg_assignments() = compileFile(negDir, "assignments", xerrors = 3)
  @Test def neg_typers() = compileFile(negDir, "typers", xerrors = 13)
  @Test def neg_privates() = compileFile(negDir, "privates", xerrors = 2)
  @Test def neg_rootImports = compileFile(negDir, "rootImplicits", xerrors = 2)
  @Test def neg_templateParents() = compileFile(negDir, "templateParents", xerrors = 3)
  @Test def neg_autoTupling = compileFile(posDir, "autoTuplingTest", "-language:noAutoTupling" :: Nil, xerrors = 4)
  @Test def neg_autoTupling2 = compileFile(negDir, "autoTuplingTest", xerrors = 4)
  @Test def neg_companions = compileFile(negDir, "companions", xerrors = 1)
  @Test def neg_projections = compileFile(negDir, "projections", xerrors = 1)
  @Test def neg_i39 = compileFile(negDir, "i39", xerrors = 1)
  @Test def neg_i50_volatile = compileFile(negDir, "i50-volatile", xerrors = 4)
  @Test def neg_t0273_doubledefs = compileFile(negDir, "t0273", xerrors = 1)
  @Test def neg_t0586_structural = compileFile(negDir, "t0586", xerrors = 1)
  @Test def neg_t0625_structural = compileFile(negDir, "t0625", xerrors = 1)(
      defaultOptions = noCheckOptions)
        // -Ycheck fails because there are structural types involving higher-kinded types.
        // these are illegal, but are tested only later.
  @Test def neg_t1131_structural = compileFile(negDir, "t1131", xerrors = 1)
  @Test def neg_zoo = compileFile(negDir, "zoo", xerrors = 1)
  @Test def neg_t1192_legalPrefix = compileFile(negDir, "t1192", xerrors = 1)
  @Test def neg_tailcall_t1672b = compileFile(negDir, "tailcall/t1672b", xerrors = 6)
  @Test def neg_tailcall_t3275 = compileFile(negDir, "tailcall/t3275", xerrors = 1)
  @Test def neg_tailcall_t6574 = compileFile(negDir, "tailcall/t6574", xerrors = 2)
  @Test def neg_tailcall = compileFile(negDir, "tailcall/tailrec", xerrors = 7)
  @Test def neg_tailcall2 = compileFile(negDir, "tailcall/tailrec-2", xerrors = 2)
  @Test def neg_tailcall3 = compileFile(negDir, "tailcall/tailrec-3", xerrors = 2)
  @Test def neg_t1048 = compileFile(negDir, "t1048", xerrors = 1)
<<<<<<< HEAD
  @Test def neg_t1279a = compileFile(negDir, "t1279a", xerrors = 1)
=======
  @Test def nef_t1279a = compileFile(negDir, "t1279a", xerrors = 1)
>>>>>>> 08392d32
  @Test def neg_t1843 = compileFile(negDir, "t1843", xerrors = 1)
  @Test def neg_t1843_variances = compileFile(negDir, "t1843-variances", xerrors = 1)
  @Test def neg_t2660_ambi = compileFile(negDir, "t2660", xerrors = 2)
  @Test def neg_t2994 = compileFile(negDir, "t2994", xerrors = 2)
  @Test def neg_variances = compileFile(negDir, "variances", xerrors = 2)
  @Test def neg_badAuxConstr = compileFile(negDir, "badAuxConstr", xerrors = 2)
  @Test def neg_typetest = compileFile(negDir, "typetest", xerrors = 1)
<<<<<<< HEAD

  @Test def dotc = compileDir(dotcDir + "tools/dotc", twice)
=======
  @Test def dotc = compileDir(dotcDir + "tools/dotc", twice)(allowDeepSubtypes)
>>>>>>> 08392d32
  @Test def dotc_ast = compileDir(dotcDir + "tools/dotc/ast", twice)
  @Test def dotc_config = compileDir(dotcDir + "tools/dotc/config", twice)
  @Test def dotc_core = compileDir(dotcDir + "tools/dotc/core", twice)(allowDeepSubtypes)
  @Test def dotc_core_pickling = compileDir(dotcDir + "tools/dotc/core/pickling", twice)(allowDeepSubtypes)
  @Test def dotc_transform = compileDir(dotcDir + "tools/dotc/transform", twice)
  @Test def dotc_parsing = compileDir(dotcDir + "tools/dotc/parsing", twice)
  @Test def dotc_printing = compileDir(dotcDir + "tools/dotc/printing", twice)
  @Test def dotc_reporting = compileDir(dotcDir + "tools/dotc/reporting", twice)
  @Test def dotc_typer = compileDir(dotcDir + "tools/dotc/typer", twice)
  @Test def dotc_util = compileDir(dotcDir + "tools/dotc/util", twice)
  @Test def tools_io = compileDir(dotcDir + "tools/io", twice)
  @Test def tools = compileDir(dotcDir + "tools", twice)(allowDeepSubtypes)

  @Test def testNonCyclic = compileArgs(Array(
      dotcDir + "tools/dotc/CompilationUnit.scala",
      dotcDir + "tools/dotc/core/Types.scala",
      dotcDir + "tools/dotc/ast/Trees.scala",
      //"-Ylog:frontend",
      "-Xprompt",
      "#runs", "2"))


  @Test def testIssue_34 = compileArgs(Array(
      dotcDir + "tools/dotc/config/Properties.scala",
      dotcDir + "tools/dotc/config/PathResolver.scala",
      //"-Ylog:frontend",
      "-Xprompt",
      "#runs", "2"))

  //@Test def dotc_compilercommand = compileFile(dotcDir + "tools/dotc/config/", "CompilerCommand")
}<|MERGE_RESOLUTION|>--- conflicted
+++ resolved
@@ -13,21 +13,14 @@
 //        "-Yshow-suppressed-errors",
         "-pagewidth", "160")
 
-<<<<<<< HEAD
-  implicit val defaultOptions = noCheckOptions ++ List("-Ycheck:gettersSetters,constructors")
-=======
   implicit val defaultOptions = noCheckOptions ++ List(
       "-YnoDeepSubtypes",
-      "-Ycheck:patternMatcher,literalize,capturedVars",
-      "-Ystop-before:erasure"
-    /*,"-uniqid", "-explaintypes", "-verbose", "-Ylog:splitter", "-Xprompt", "-YnoDoubleBindings"*/
+      "-Ycheck:patternMatcher,gettersSetters,constructors"
   )
->>>>>>> 08392d32
 
+  val twice = List("#runs", "2", "-YnoDoubleBindings")
+  val doErase = List("-Ystop-before:terminal")
   val allowDeepSubtypes = defaultOptions diff List("-YnoDeepSubtypes")
-
-  val twice = List("#runs", "2", "-YnoDoubleBindings", "-Ystop-before:terminal")
-  val doErase = List("-Ystop-before:terminal")
 
   val posDir = "./tests/pos/"
   val negDir = "./tests/neg/"
@@ -98,11 +91,7 @@
   @Test def neg_tailcall2 = compileFile(negDir, "tailcall/tailrec-2", xerrors = 2)
   @Test def neg_tailcall3 = compileFile(negDir, "tailcall/tailrec-3", xerrors = 2)
   @Test def neg_t1048 = compileFile(negDir, "t1048", xerrors = 1)
-<<<<<<< HEAD
   @Test def neg_t1279a = compileFile(negDir, "t1279a", xerrors = 1)
-=======
-  @Test def nef_t1279a = compileFile(negDir, "t1279a", xerrors = 1)
->>>>>>> 08392d32
   @Test def neg_t1843 = compileFile(negDir, "t1843", xerrors = 1)
   @Test def neg_t1843_variances = compileFile(negDir, "t1843-variances", xerrors = 1)
   @Test def neg_t2660_ambi = compileFile(negDir, "t2660", xerrors = 2)
@@ -110,12 +99,7 @@
   @Test def neg_variances = compileFile(negDir, "variances", xerrors = 2)
   @Test def neg_badAuxConstr = compileFile(negDir, "badAuxConstr", xerrors = 2)
   @Test def neg_typetest = compileFile(negDir, "typetest", xerrors = 1)
-<<<<<<< HEAD
-
-  @Test def dotc = compileDir(dotcDir + "tools/dotc", twice)
-=======
   @Test def dotc = compileDir(dotcDir + "tools/dotc", twice)(allowDeepSubtypes)
->>>>>>> 08392d32
   @Test def dotc_ast = compileDir(dotcDir + "tools/dotc/ast", twice)
   @Test def dotc_config = compileDir(dotcDir + "tools/dotc/config", twice)
   @Test def dotc_core = compileDir(dotcDir + "tools/dotc/core", twice)(allowDeepSubtypes)
@@ -137,7 +121,6 @@
       "-Xprompt",
       "#runs", "2"))
 
-
   @Test def testIssue_34 = compileArgs(Array(
       dotcDir + "tools/dotc/config/Properties.scala",
       dotcDir + "tools/dotc/config/PathResolver.scala",
