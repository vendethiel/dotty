--- conflicted
+++ resolved
@@ -77,13 +77,9 @@
     case _ => tp
   }
 
-<<<<<<< HEAD
   override def mayChange(sym: Symbol)(implicit ctx: Context): Boolean = sym.isTerm && exprBecomesFunction(sym)
-=======
-  override def mayChange(sym: Symbol)(implicit ctx: Context): Boolean = sym.isTerm
 }
 
 object ElimByName {
   val name = "elimByName"
->>>>>>> f1a69232
 }