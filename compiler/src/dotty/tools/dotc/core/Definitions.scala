package dotty.tools
package dotc
package core

import Types._, Contexts._, Symbols._, Denotations._, SymDenotations._, StdNames._, Names._
import Flags._, Scopes._, Decorators._, NameOps._, util.Positions._, Periods._
import unpickleScala2.Scala2Unpickler.ensureConstructor
import scala.annotation.{ switch, meta }
import scala.collection.{ mutable, immutable }
import PartialFunction._
import collection.mutable
import util.common.alwaysZero

object Definitions {

  /** The maximum number of elements in a tuple or product.
   *  This should be removed once we go to hlists.
   */
  val MaxTupleArity = 22

  /** The maximum arity N of a function type that's implemented
   *  as a trait `scala.FunctionN`. Functions of higher arity are possible,
   *  but are mapped in erasure to functions taking a single parameter of type
   *  Object[].
   *  The limit 22 is chosen for Scala2x interop. It could be something
   *  else without affecting the set of programs that can be compiled.
   */
  val MaxImplementedFunctionArity = 22

  /** The maximal arity of a function that can be accessed as member of a structural type */
  val MaxStructuralMethodArity = 7
}

/** A class defining symbols and types of standard definitions
 *
 *  Note: There's a much nicer design possible once we have implicit functions.
 *  The idea is explored to some degree in branch wip-definitions (#929): Instead of a type
 *  and a separate symbol definition, we produce in one line an implicit function from
 *  Context to Symbol, and possibly also the corresponding type. This cuts down on all
 *  the duplication encountered here.
 *
 *  wip-definitions tries to do the same with an implicit conversion from a SymbolPerRun
 *  type to a symbol type. The problem with that is universal equality. Comparisons will
 *  not trigger the conversion and will therefore likely return false results.
 *
 *  So the branch is put on hold, until we have implicit functions, which will always
 *  automatically be dereferenced.
 */
class Definitions {
  import Definitions._

  private implicit var ctx: Context = _

  private def newSymbol[N <: Name](owner: Symbol, name: N, flags: FlagSet, info: Type) =
    ctx.newSymbol(owner, name, flags | Permanent, info)

  private def newClassSymbol(owner: Symbol, name: TypeName, flags: FlagSet, infoFn: ClassSymbol => Type) =
    ctx.newClassSymbol(owner, name, flags | Permanent, infoFn)

  private def enterCompleteClassSymbol(owner: Symbol, name: TypeName, flags: FlagSet, parents: List[TypeRef], decls: Scope = newScope) =
    ctx.newCompleteClassSymbol(owner, name, flags | Permanent, parents, decls).entered

  private def enterTypeField(cls: ClassSymbol, name: TypeName, flags: FlagSet, scope: MutableScope) =
    scope.enter(newSymbol(cls, name, flags, TypeBounds.empty))

  private def enterTypeParam(cls: ClassSymbol, name: TypeName, flags: FlagSet, scope: MutableScope) =
    enterTypeField(cls, name, flags | ClassTypeParamCreationFlags, scope)

  private def enterSyntheticTypeParam(cls: ClassSymbol, paramFlags: FlagSet, scope: MutableScope, suffix: String = "T0") =
    enterTypeParam(cls, suffix.toTypeName.expandedName(cls), ExpandedName | paramFlags, scope)

  // NOTE: Ideally we would write `parentConstrs: => Type*` but SIP-24 is only
  // implemented in Dotty and not in Scala 2.
  // See <http://docs.scala-lang.org/sips/pending/repeated-byname.html>.
  private def enterSpecialPolyClass(name: TypeName, paramFlags: FlagSet, parentConstrs: => Seq[Type]): ClassSymbol = {
    val completer = new LazyType {
      def complete(denot: SymDenotation)(implicit ctx: Context): Unit = {
        val cls = denot.asClass.classSymbol
        val paramDecls = newScope
        val typeParam = enterSyntheticTypeParam(cls, paramFlags, paramDecls)
        def instantiate(tpe: Type) =
          if (tpe.typeParams.nonEmpty) tpe.appliedTo(typeParam.typeRef)
          else tpe
        val parents = parentConstrs.toList map instantiate
        val parentRefs: List[TypeRef] = ctx.normalizeToClassRefs(parents, cls, paramDecls)
        denot.info = ClassInfo(ScalaPackageClass.thisType, cls, parentRefs, paramDecls)
      }
    }
    newClassSymbol(ScalaPackageClass, name, EmptyFlags, completer).entered
  }

  /** The trait FunctionN or ImplicitFunctionN, for some N
   *  @param  name   The name of the trait to be created
   *
   *  FunctionN traits follow this template:
   *
   *      trait FunctionN[T0,...T{N-1}, R] extends Object {
   *        def apply($x0: T0, ..., $x{N_1}: T{N-1}): R
   *      }
   *
   *  That is, they follow the template given for Function2..Function22 in the
   *  standard library, but without `tupled` and `curried` methods and without
   *  a `toString`.
   *
   *  ImplicitFunctionN traits follow this template:
   *
   *      trait ImplicitFunctionN[T0,...,T{N-1}, R] extends Object with FunctionN[T0,...,T{N-1}, R] {
   *        def apply(implicit $x0: T0, ..., $x{N_1}: T{N-1}): R
   *      }
   */
  private def newFunctionNTrait(name: TypeName) = {
    val completer = new LazyType {
      def complete(denot: SymDenotation)(implicit ctx: Context): Unit = {
        val cls = denot.asClass.classSymbol
        val decls = newScope
        val arity = name.functionArity
        val argParams =
          for (i <- List.range(0, arity)) yield
            enterTypeParam(cls, name ++ "$T" ++ i.toString, Contravariant, decls)
        val resParam = enterTypeParam(cls, name ++ "$R", Covariant, decls)
        val (methodType, parentTraits) =
          if (name.startsWith(tpnme.ImplicitFunction)) {
            val superTrait =
              FunctionType(arity).appliedTo(argParams.map(_.typeRef) ::: resParam.typeRef :: Nil)
            (ImplicitMethodType, ctx.normalizeToClassRefs(superTrait :: Nil, cls, decls))
          }
          else (MethodType, Nil)
        val applyMeth =
          decls.enter(
            newMethod(cls, nme.apply,
              methodType(argParams.map(_.typeRef), resParam.typeRef), Deferred))
        denot.info =
          ClassInfo(ScalaPackageClass.thisType, cls, ObjectType :: parentTraits, decls)
      }
    }
    newClassSymbol(ScalaPackageClass, name, Trait | NoInits, completer)
  }

  private def newMethod(cls: ClassSymbol, name: TermName, info: Type, flags: FlagSet = EmptyFlags): TermSymbol =
    newSymbol(cls, name.encode, flags | Method, info).asTerm

  private def enterMethod(cls: ClassSymbol, name: TermName, info: Type, flags: FlagSet = EmptyFlags): TermSymbol =
    newMethod(cls, name, info, flags).entered

  private def enterAliasType(name: TypeName, tpe: Type, flags: FlagSet = EmptyFlags): TypeSymbol = {
    val sym = newSymbol(ScalaPackageClass, name, flags, TypeAlias(tpe))
    ScalaPackageClass.currentPackageDecls.enter(sym)
    sym
  }

  private def enterPolyMethod(cls: ClassSymbol, name: TermName, typeParamCount: Int,
                    resultTypeFn: PolyType => Type, flags: FlagSet = EmptyFlags) = {
    val tparamNames = tpnme.syntheticTypeParamNames(typeParamCount)
    val tparamBounds = tparamNames map (_ => TypeBounds.empty)
    val ptype = PolyType(tparamNames, tparamNames.map(alwaysZero))(_ => tparamBounds, resultTypeFn)
    enterMethod(cls, name, ptype, flags)
  }

  private def enterT1ParameterlessMethod(cls: ClassSymbol, name: TermName, resultTypeFn: PolyType => Type, flags: FlagSet) =
    enterPolyMethod(cls, name, 1, resultTypeFn, flags)

  private def enterT1EmptyParamsMethod(cls: ClassSymbol, name: TermName, resultTypeFn: PolyType => Type, flags: FlagSet) =
    enterPolyMethod(cls, name, 1, pt => MethodType(Nil, resultTypeFn(pt)), flags)

  private def mkArityArray(name: String, arity: Int, countFrom: Int): Array[TypeRef] = {
    val arr = new Array[TypeRef](arity + 1)
    for (i <- countFrom to arity) arr(i) = ctx.requiredClassRef(name + i)
    arr
  }

  private def completeClass(cls: ClassSymbol): ClassSymbol = {
    ensureConstructor(cls, EmptyScope)
    if (cls.linkedClass.exists) cls.linkedClass.info = NoType
    cls
  }

  lazy val RootClass: ClassSymbol = ctx.newPackageSymbol(
    NoSymbol, nme.ROOT, (root, rootcls) => ctx.rootLoader(root)).moduleClass.asClass
  lazy val RootPackage: TermSymbol = ctx.newSymbol(
    NoSymbol, nme.ROOTPKG, PackageCreationFlags, TypeRef(NoPrefix, RootClass))

  lazy val EmptyPackageVal = ctx.newPackageSymbol(
    RootClass, nme.EMPTY_PACKAGE, (emptypkg, emptycls) => ctx.rootLoader(emptypkg)).entered
  lazy val EmptyPackageClass = EmptyPackageVal.moduleClass.asClass

  /** A package in which we can place all methods that are interpreted specially by the compiler */
  lazy val OpsPackageVal = ctx.newCompletePackageSymbol(RootClass, nme.OPS_PACKAGE).entered
  lazy val OpsPackageClass = OpsPackageVal.moduleClass.asClass

  lazy val ScalaPackageVal = ctx.requiredPackage("scala")
  lazy val ScalaMathPackageVal = ctx.requiredPackage("scala.math")
  lazy val ScalaPackageClass = ScalaPackageVal.moduleClass.asClass
  lazy val JavaPackageVal = ctx.requiredPackage("java")
  lazy val JavaLangPackageVal = ctx.requiredPackage("java.lang")
  // fundamental modules
  lazy val SysPackage = ctx.requiredModule("scala.sys.package")
    lazy val Sys_errorR = SysPackage.moduleClass.requiredMethodRef(nme.error)
    def Sys_error(implicit ctx: Context) = Sys_errorR.symbol

  /** The `scalaShadowing` package is used to safely modify classes and
   *  objects in scala so that they can be used from dotty. They will
   *  be visible as members of the `scala` package, replacing any objects
   *  or classes with the same name. But their binary artifacts are
   *  in `scalaShadowing` so they don't clash with the same-named `scala`
   *  members at runtime.
   */
  lazy val ScalaShadowingPackageVal = ctx.requiredPackage("scalaShadowing")
  lazy val ScalaShadowingPackageClass = ScalaShadowingPackageVal.moduleClass.asClass

  /** Note: We cannot have same named methods defined in Object and Any (and AnyVal, for that matter)
   *  because after erasure the Any and AnyVal references get remapped to the Object methods
   *  which would result in a double binding assertion failure.
   * Instead we do the following:
   *
   *  - Have some methods exist only in Any, and remap them with the Erasure denotation
   *    transformer to be owned by Object.
   *  - Have other methods exist only in Object.
   * To achieve this, we synthesize all Any and Object methods; Object methods no longer get
   * loaded from a classfile.
   *
   * There's a remaining question about `getClass`. In Scala2.x `getClass` was handled by compiler magic.
   * This is deemed too cumersome for Dotty and therefore right now `getClass` gets no special treatment;
   * it's just a method on `Any` which returns the raw type `java.lang.Class`. An alternative
   * way to get better `getClass` typing would be to treat `getClass` as a method of a generic
   * decorator which gets remapped in a later phase to Object#getClass. Then we could give it
   * the right type without changing the typechecker:
   *
   *     implicit class AnyGetClass[T](val x: T) extends AnyVal {
   *       def getClass: java.lang.Class[T] = ???
   *     }
   */
  lazy val AnyClass: ClassSymbol = completeClass(enterCompleteClassSymbol(ScalaPackageClass, tpnme.Any, Abstract, Nil))
  def AnyType = AnyClass.typeRef
  lazy val AnyValClass: ClassSymbol = completeClass(enterCompleteClassSymbol(ScalaPackageClass, tpnme.AnyVal, Abstract, List(AnyClass.typeRef)))
  def AnyValType = AnyValClass.typeRef

    lazy val Any_==       = enterMethod(AnyClass, nme.EQ, methOfAny(BooleanType), Final)
    lazy val Any_!=       = enterMethod(AnyClass, nme.NE, methOfAny(BooleanType), Final)
    lazy val Any_equals   = enterMethod(AnyClass, nme.equals_, methOfAny(BooleanType))
    lazy val Any_hashCode = enterMethod(AnyClass, nme.hashCode_, MethodType(Nil, IntType))
    lazy val Any_toString = enterMethod(AnyClass, nme.toString_, MethodType(Nil, StringType))
    lazy val Any_##       = enterMethod(AnyClass, nme.HASHHASH, ExprType(IntType), Final)
    lazy val Any_getClass = enterMethod(AnyClass, nme.getClass_, MethodType(Nil, ClassClass.typeRef.appliedTo(TypeBounds.empty)), Final)
    lazy val Any_isInstanceOf = enterT1ParameterlessMethod(AnyClass, nme.isInstanceOf_, _ => BooleanType, Final)
    lazy val Any_asInstanceOf = enterT1ParameterlessMethod(AnyClass, nme.asInstanceOf_, PolyParam(_, 0), Final)

    def AnyMethods = List(Any_==, Any_!=, Any_equals, Any_hashCode,
      Any_toString, Any_##, Any_getClass, Any_isInstanceOf, Any_asInstanceOf)

  lazy val ObjectClass: ClassSymbol = {
    val cls = ctx.requiredClass("java.lang.Object")
    assert(!cls.isCompleted, "race for completing java.lang.Object")
    cls.info = ClassInfo(cls.owner.thisType, cls, AnyClass.typeRef :: Nil, newScope)

    // The companion object doesn't really exist, `NoType` is the general
    // technique to do that. Here we need to set it before completing
    // attempt to load Object's classfile, which causes issue #1648.
    val companion = JavaLangPackageVal.info.decl(nme.Object).symbol
    companion.info = NoType // to indicate that it does not really exist

    completeClass(cls)
  }
  def ObjectType = ObjectClass.typeRef

  lazy val AnyRefAlias: TypeSymbol = enterAliasType(tpnme.AnyRef, ObjectType)
  def AnyRefType = AnyRefAlias.typeRef

    lazy val Object_eq = enterMethod(ObjectClass, nme.eq, methOfAnyRef(BooleanType), Final)
    lazy val Object_ne = enterMethod(ObjectClass, nme.ne, methOfAnyRef(BooleanType), Final)
    lazy val Object_synchronized = enterPolyMethod(ObjectClass, nme.synchronized_, 1,
        pt => MethodType(List(PolyParam(pt, 0)), PolyParam(pt, 0)), Final)
    lazy val Object_clone = enterMethod(ObjectClass, nme.clone_, MethodType(Nil, ObjectType), Protected)
    lazy val Object_finalize = enterMethod(ObjectClass, nme.finalize_, MethodType(Nil, UnitType), Protected)
    lazy val Object_notify = enterMethod(ObjectClass, nme.notify_, MethodType(Nil, UnitType))
    lazy val Object_notifyAll = enterMethod(ObjectClass, nme.notifyAll_, MethodType(Nil, UnitType))
    lazy val Object_wait = enterMethod(ObjectClass, nme.wait_, MethodType(Nil, UnitType))
    lazy val Object_waitL = enterMethod(ObjectClass, nme.wait_, MethodType(LongType :: Nil, UnitType))
    lazy val Object_waitLI = enterMethod(ObjectClass, nme.wait_, MethodType(LongType :: IntType :: Nil, UnitType))

    def ObjectMethods = List(Object_eq, Object_ne, Object_synchronized, Object_clone,
        Object_finalize, Object_notify, Object_notifyAll, Object_wait, Object_waitL, Object_waitLI)

  /** Dummy method needed by elimByName */
  lazy val dummyApply = enterPolyMethod(
      OpsPackageClass, nme.dummyApply, 1,
      pt => MethodType(List(FunctionOf(Nil, PolyParam(pt, 0))), PolyParam(pt, 0)))

  /** Method representing a throw */
  lazy val throwMethod = enterMethod(OpsPackageClass, nme.THROWkw,
      MethodType(List(ThrowableType), NothingType))

  lazy val NothingClass: ClassSymbol = enterCompleteClassSymbol(
    ScalaPackageClass, tpnme.Nothing, AbstractFinal, List(AnyClass.typeRef))
  def NothingType = NothingClass.typeRef
  lazy val NullClass: ClassSymbol = enterCompleteClassSymbol(
    ScalaPackageClass, tpnme.Null, AbstractFinal, List(ObjectClass.typeRef))
  def NullType = NullClass.typeRef

  lazy val ScalaPredefModuleRef = ctx.requiredModuleRef("scala.Predef")
  def ScalaPredefModule(implicit ctx: Context) = ScalaPredefModuleRef.symbol

    lazy val Predef_ConformsR = ScalaPredefModule.requiredClass("$less$colon$less").typeRef
    def Predef_Conforms(implicit ctx: Context) = Predef_ConformsR.symbol
    lazy val Predef_conformsR = ScalaPredefModule.requiredMethodRef("$conforms")
    def Predef_conforms(implicit ctx: Context) = Predef_conformsR.symbol
    lazy val Predef_classOfR = ScalaPredefModule.requiredMethodRef("classOf")
    def Predef_classOf(implicit ctx: Context) = Predef_classOfR.symbol

  lazy val ScalaRuntimeModuleRef = ctx.requiredModuleRef("scala.runtime.ScalaRunTime")
  def ScalaRuntimeModule(implicit ctx: Context) = ScalaRuntimeModuleRef.symbol
  def ScalaRuntimeClass(implicit ctx: Context) = ScalaRuntimeModule.moduleClass.asClass

    def runtimeMethodRef(name: PreName) = ScalaRuntimeModule.requiredMethodRef(name)
    def ScalaRuntime_dropR(implicit ctx: Context) = runtimeMethodRef(nme.drop)
    def ScalaRuntime_drop(implicit ctx: Context) = ScalaRuntime_dropR.symbol

  lazy val BoxesRunTimeModuleRef = ctx.requiredModuleRef("scala.runtime.BoxesRunTime")
  def BoxesRunTimeModule(implicit ctx: Context) = BoxesRunTimeModuleRef.symbol
  def BoxesRunTimeClass(implicit ctx: Context) = BoxesRunTimeModule.moduleClass.asClass
  lazy val ScalaStaticsModuleRef = ctx.requiredModuleRef("scala.runtime.Statics")
  def ScalaStaticsModule(implicit ctx: Context) = ScalaStaticsModuleRef.symbol
  def ScalaStaticsClass(implicit ctx: Context) = ScalaStaticsModule.moduleClass.asClass

    def staticsMethodRef(name: PreName) = ScalaStaticsModule.requiredMethodRef(name)
    def staticsMethod(name: PreName) = ScalaStaticsModule.requiredMethod(name)

  // Dotty deviation: we cannot use a lazy val here because lazy vals in dotty
  // will return "null" when called recursively, see #1856.
  def DottyPredefModuleRef = {
    if (myDottyPredefModuleRef == null) {
      myDottyPredefModuleRef = ctx.requiredModuleRef("dotty.DottyPredef")
      assert(myDottyPredefModuleRef != null)
    }
    myDottyPredefModuleRef
  }
  private[this] var myDottyPredefModuleRef: TermRef = _

  def DottyPredefModule(implicit ctx: Context) = DottyPredefModuleRef.symbol

    def Predef_eqAny(implicit ctx: Context) = DottyPredefModule.requiredMethod(nme.eqAny)
    lazy val Predef_ImplicitConverterR = DottyPredefModule.requiredClass("ImplicitConverter").typeRef
    def Predef_ImplicitConverter(implicit ctx: Context) = Predef_ImplicitConverterR.symbol

  lazy val DottyArraysModuleRef = ctx.requiredModuleRef("dotty.runtime.Arrays")
  def DottyArraysModule(implicit ctx: Context) = DottyArraysModuleRef.symbol
    def newGenericArrayMethod(implicit ctx: Context) = DottyArraysModule.requiredMethod("newGenericArray")
    def newArrayMethod(implicit ctx: Context) = DottyArraysModule.requiredMethod("newArray")

  lazy val NilModuleRef = ctx.requiredModuleRef("scala.collection.immutable.Nil")
  def NilModule(implicit ctx: Context) = NilModuleRef.symbol

  lazy val SingletonClass: ClassSymbol =
    // needed as a synthetic class because Scala 2.x refers to it in classfiles
    // but does not define it as an explicit class.
    enterCompleteClassSymbol(
      ScalaPackageClass, tpnme.Singleton, PureInterfaceCreationFlags | Final,
      List(AnyClass.typeRef), EmptyScope)
  def SingletonType = SingletonClass.typeRef

  lazy val SeqType: TypeRef = ctx.requiredClassRef("scala.collection.Seq")
  def SeqClass(implicit ctx: Context) = SeqType.symbol.asClass

    lazy val Seq_applyR = SeqClass.requiredMethodRef(nme.apply)
    def Seq_apply(implicit ctx: Context) = Seq_applyR.symbol
    lazy val Seq_headR = SeqClass.requiredMethodRef(nme.head)
    def Seq_head(implicit ctx: Context) = Seq_headR.symbol

  lazy val ArrayType: TypeRef = ctx.requiredClassRef("scala.Array")
  def ArrayClass(implicit ctx: Context) = ArrayType.symbol.asClass
    lazy val Array_applyR                 = ArrayClass.requiredMethodRef(nme.apply)
    def Array_apply(implicit ctx: Context) = Array_applyR.symbol
    lazy val Array_updateR                = ArrayClass.requiredMethodRef(nme.update)
    def Array_update(implicit ctx: Context) = Array_updateR.symbol
    lazy val Array_lengthR                = ArrayClass.requiredMethodRef(nme.length)
    def Array_length(implicit ctx: Context) = Array_lengthR.symbol
    lazy val Array_cloneR                 = ArrayClass.requiredMethodRef(nme.clone_)
    def Array_clone(implicit ctx: Context) = Array_cloneR.symbol
    lazy val ArrayConstructorR            = ArrayClass.requiredMethodRef(nme.CONSTRUCTOR)
    def ArrayConstructor(implicit ctx: Context) = ArrayConstructorR.symbol
  lazy val ArrayModuleType = ctx.requiredModuleRef("scala.Array")
  def ArrayModule(implicit ctx: Context) = ArrayModuleType.symbol.moduleClass.asClass


  lazy val UnitType: TypeRef = valueTypeRef("scala.Unit", BoxedUnitType, java.lang.Void.TYPE, UnitEnc)
  def UnitClass(implicit ctx: Context) = UnitType.symbol.asClass
  lazy val BooleanType = valueTypeRef("scala.Boolean", BoxedBooleanType, java.lang.Boolean.TYPE, BooleanEnc)
  def BooleanClass(implicit ctx: Context) = BooleanType.symbol.asClass
    lazy val Boolean_notR   = BooleanClass.requiredMethodRef(nme.UNARY_!)
    def Boolean_! = Boolean_notR.symbol
    lazy val Boolean_andR = BooleanClass.requiredMethodRef(nme.ZAND) // ### harmonize required... calls
    def Boolean_&& = Boolean_andR.symbol
    lazy val Boolean_orR  = BooleanClass.requiredMethodRef(nme.ZOR)
    def Boolean_|| = Boolean_orR.symbol
    lazy val Boolean_eqeqR = BooleanClass.info.member(nme.EQ).suchThat(_.info.firstParamTypes match {
      case List(pt) => (pt isRef BooleanClass)
      case _ => false
    })
    def Boolean_== = Boolean_eqeqR.symbol
    lazy val Boolean_neqeqR = BooleanClass.info.member(nme.NE).suchThat(_.info.firstParamTypes match {
      case List(pt) => (pt isRef BooleanClass)
      case _ => false
    })
    def Boolean_!= = Boolean_neqeqR.symbol

  lazy val ByteType: TypeRef = valueTypeRef("scala.Byte", BoxedByteType, java.lang.Byte.TYPE, ByteEnc)
  def ByteClass(implicit ctx: Context) = ByteType.symbol.asClass
  lazy val ShortType: TypeRef = valueTypeRef("scala.Short", BoxedShortType, java.lang.Short.TYPE, ShortEnc)
  def ShortClass(implicit ctx: Context) = ShortType.symbol.asClass
  lazy val CharType: TypeRef = valueTypeRef("scala.Char", BoxedCharType, java.lang.Character.TYPE, CharEnc)
  def CharClass(implicit ctx: Context) = CharType.symbol.asClass
  lazy val IntType: TypeRef = valueTypeRef("scala.Int", BoxedIntType, java.lang.Integer.TYPE, IntEnc)
  def IntClass(implicit ctx: Context) = IntType.symbol.asClass
    lazy val Int_minusR   = IntClass.requiredMethodRef(nme.MINUS, List(IntType))
    def Int_- = Int_minusR.symbol
    lazy val Int_plusR   = IntClass.requiredMethodRef(nme.PLUS, List(IntType))
    def Int_+ = Int_plusR.symbol
    lazy val Int_divR   = IntClass.requiredMethodRef(nme.DIV, List(IntType))
    def Int_/ = Int_divR.symbol
    lazy val Int_mulR   = IntClass.requiredMethodRef(nme.MUL, List(IntType))
    def Int_* = Int_mulR.symbol
    lazy val Int_eqR   = IntClass.requiredMethodRef(nme.EQ, List(IntType))
    def Int_== = Int_eqR.symbol
    lazy val Int_geR   = IntClass.requiredMethodRef(nme.GE, List(IntType))
    def Int_>= = Int_geR.symbol
    lazy val Int_leR   = IntClass.requiredMethodRef(nme.LE, List(IntType))
    def Int_<= = Int_leR.symbol
  lazy val LongType: TypeRef = valueTypeRef("scala.Long", BoxedLongType, java.lang.Long.TYPE, LongEnc)
  def LongClass(implicit ctx: Context) = LongType.symbol.asClass
    lazy val Long_XOR_Long = LongType.member(nme.XOR).requiredSymbol(
      x => (x is Method) && (x.info.firstParamTypes.head isRef defn.LongClass)
    )
    lazy val Long_LSR_Int = LongType.member(nme.LSR).requiredSymbol(
      x => (x is Method) && (x.info.firstParamTypes.head isRef defn.IntClass)
    )
    lazy val Long_plusR   = LongClass.requiredMethodRef(nme.PLUS, List(LongType))
    def Long_+ = Long_plusR.symbol
    lazy val Long_mulR   = LongClass.requiredMethodRef(nme.MUL, List(LongType))
    def Long_* = Long_mulR.symbol
    lazy val Long_divR   = LongClass.requiredMethodRef(nme.DIV, List(LongType))
    def Long_/ = Long_divR.symbol

  lazy val FloatType: TypeRef = valueTypeRef("scala.Float", BoxedFloatType, java.lang.Float.TYPE, FloatEnc)
  def FloatClass(implicit ctx: Context) = FloatType.symbol.asClass
  lazy val DoubleType: TypeRef = valueTypeRef("scala.Double", BoxedDoubleType, java.lang.Double.TYPE, DoubleEnc)
  def DoubleClass(implicit ctx: Context) = DoubleType.symbol.asClass

  lazy val BoxedUnitType: TypeRef = ctx.requiredClassRef("scala.runtime.BoxedUnit")
  def BoxedUnitClass(implicit ctx: Context) = BoxedUnitType.symbol.asClass

    def BoxedUnit_UNIT(implicit ctx: Context) = BoxedUnitClass.linkedClass.requiredValue("UNIT")

  lazy val BoxedBooleanType: TypeRef = ctx.requiredClassRef("java.lang.Boolean")
  def BoxedBooleanClass(implicit ctx: Context) = BoxedBooleanType.symbol.asClass
  lazy val BoxedByteType: TypeRef = ctx.requiredClassRef("java.lang.Byte")
  def BoxedByteClass(implicit ctx: Context) = BoxedByteType.symbol.asClass
  lazy val BoxedShortType: TypeRef = ctx.requiredClassRef("java.lang.Short")
  def BoxedShortClass(implicit ctx: Context) = BoxedShortType.symbol.asClass
  lazy val BoxedCharType: TypeRef = ctx.requiredClassRef("java.lang.Character")
  def BoxedCharClass(implicit ctx: Context) = BoxedCharType.symbol.asClass
  lazy val BoxedIntType: TypeRef = ctx.requiredClassRef("java.lang.Integer")
  def BoxedIntClass(implicit ctx: Context) = BoxedIntType.symbol.asClass
  lazy val BoxedLongType: TypeRef = ctx.requiredClassRef("java.lang.Long")
  def BoxedLongClass(implicit ctx: Context) = BoxedLongType.symbol.asClass
  lazy val BoxedFloatType: TypeRef = ctx.requiredClassRef("java.lang.Float")
  def BoxedFloatClass(implicit ctx: Context) = BoxedFloatType.symbol.asClass
  lazy val BoxedDoubleType: TypeRef = ctx.requiredClassRef("java.lang.Double")
  def BoxedDoubleClass(implicit ctx: Context) = BoxedDoubleType.symbol.asClass

  lazy val BoxedBooleanModule = ctx.requiredModule("java.lang.Boolean")
  lazy val BoxedByteModule    = ctx.requiredModule("java.lang.Byte")
  lazy val BoxedShortModule   = ctx.requiredModule("java.lang.Short")
  lazy val BoxedCharModule    = ctx.requiredModule("java.lang.Character")
  lazy val BoxedIntModule     = ctx.requiredModule("java.lang.Integer")
  lazy val BoxedLongModule    = ctx.requiredModule("java.lang.Long")
  lazy val BoxedFloatModule   = ctx.requiredModule("java.lang.Float")
  lazy val BoxedDoubleModule  = ctx.requiredModule("java.lang.Double")
  lazy val BoxedUnitModule    = ctx.requiredModule("java.lang.Void")

  lazy val ByNameParamClass2x = enterSpecialPolyClass(tpnme.BYNAME_PARAM_CLASS, Covariant, Seq(AnyType))
  lazy val EqualsPatternClass = enterSpecialPolyClass(tpnme.EQUALS_PATTERN, EmptyFlags, Seq(AnyType))

  lazy val RepeatedParamClass = enterSpecialPolyClass(tpnme.REPEATED_PARAM_CLASS, Covariant, Seq(ObjectType, SeqType))

  // fundamental classes
  lazy val StringClass                = ctx.requiredClass("java.lang.String")
  def StringType: Type                = StringClass.typeRef
  lazy val StringModule               = StringClass.linkedClass

    lazy val String_+ = enterMethod(StringClass, nme.raw.PLUS, methOfAny(StringType), Final)
    lazy val String_valueOf_Object = StringModule.info.member(nme.valueOf).suchThat(_.info.firstParamTypes match {
      case List(pt) => (pt isRef AnyClass) || (pt isRef ObjectClass)
      case _ => false
    }).symbol

  lazy val JavaCloneableClass        = ctx.requiredClass("java.lang.Cloneable")
  lazy val NullPointerExceptionClass = ctx.requiredClass("java.lang.NullPointerException")
  lazy val ClassClass                = ctx.requiredClass("java.lang.Class")
  lazy val BoxedNumberClass          = ctx.requiredClass("java.lang.Number")
  lazy val ThrowableClass            = ctx.requiredClass("java.lang.Throwable")
  lazy val ClassCastExceptionClass   = ctx.requiredClass("java.lang.ClassCastException")
<<<<<<< HEAD
  lazy val ArithmeticExceptionClass  = ctx.requiredClass("java.lang.ArithmeticException")
    lazy val ArithmeticExceptionClass_stringConstructor  = ArithmeticExceptionClass.info.member(nme.CONSTRUCTOR).suchThat(_.info.firstParamTypes match {
      case List(pt) => (pt isRef StringClass)
      case _ => false
    }).symbol.asTerm
  lazy val JavaSerializableClass     = ctx.requiredClass("java.lang.Serializable")
=======
  lazy val JavaSerializableClass     = ctx.requiredClass("java.io.Serializable")
>>>>>>> 054a4f98
  lazy val ComparableClass           = ctx.requiredClass("java.lang.Comparable")

  // in scalac modified to have Any as parent

  lazy val SerializableType: TypeRef       = ctx.requiredClassRef("scala.Serializable")
  def SerializableClass(implicit ctx: Context) = SerializableType.symbol.asClass
  lazy val StringBuilderType: TypeRef      = ctx.requiredClassRef("scala.collection.mutable.StringBuilder")
  def StringBuilderClass(implicit ctx: Context) = StringBuilderType.symbol.asClass
  lazy val MatchErrorType: TypeRef         = ctx.requiredClassRef("scala.MatchError")
  def MatchErrorClass(implicit ctx: Context) = MatchErrorType.symbol.asClass

  lazy val StringAddType: TypeRef          = ctx.requiredClassRef("scala.runtime.StringAdd")
  def StringAddClass(implicit ctx: Context) = StringAddType.symbol.asClass

    lazy val StringAdd_plusR = StringAddClass.requiredMethodRef(nme.raw.PLUS)
    def StringAdd_+(implicit ctx: Context) = StringAdd_plusR.symbol

  lazy val PartialFunctionType: TypeRef         = ctx.requiredClassRef("scala.PartialFunction")
  def PartialFunctionClass(implicit ctx: Context) = PartialFunctionType.symbol.asClass
  lazy val AbstractPartialFunctionType: TypeRef = ctx.requiredClassRef("scala.runtime.AbstractPartialFunction")
  def AbstractPartialFunctionClass(implicit ctx: Context) = AbstractPartialFunctionType.symbol.asClass
  lazy val FunctionXXLType: TypeRef         = ctx.requiredClassRef("scala.FunctionXXL")
  def FunctionXXLClass(implicit ctx: Context) = FunctionXXLType.symbol.asClass

  lazy val SymbolType: TypeRef                  = ctx.requiredClassRef("scala.Symbol")
  def SymbolClass(implicit ctx: Context) = SymbolType.symbol.asClass
  lazy val DynamicType: TypeRef                 = ctx.requiredClassRef("scala.Dynamic")
  def DynamicClass(implicit ctx: Context) = DynamicType.symbol.asClass
  lazy val OptionType: TypeRef                  = ctx.requiredClassRef("scala.Option")
  def OptionClass(implicit ctx: Context) = OptionType.symbol.asClass
  lazy val SomeType: TypeRef                  = ctx.requiredClassRef("scala.Some")
  def SomeClass(implicit ctx: Context) = SomeType.symbol.asClass
  lazy val NoneModuleRef: TermRef                  = ctx.requiredModuleRef("scala.None")
  def NoneClass(implicit ctx: Context) = NoneModuleRef.symbol.moduleClass.asClass
  lazy val ProductType: TypeRef                 = ctx.requiredClassRef("scala.Product")
  def ProductClass(implicit ctx: Context) = ProductType.symbol.asClass
    lazy val Product_canEqualR = ProductClass.requiredMethodRef(nme.canEqual_)
    def Product_canEqual(implicit ctx: Context) = Product_canEqualR.symbol
    lazy val Product_productArityR = ProductClass.requiredMethodRef(nme.productArity)
    def Product_productArity(implicit ctx: Context) = Product_productArityR.symbol
    lazy val Product_productPrefixR = ProductClass.requiredMethodRef(nme.productPrefix)
    def Product_productPrefix(implicit ctx: Context) = Product_productPrefixR.symbol
  lazy val LanguageModuleRef = ctx.requiredModule("scala.language")
  def LanguageModuleClass(implicit ctx: Context) = LanguageModuleRef.symbol.moduleClass.asClass
  lazy val NonLocalReturnControlType: TypeRef   = ctx.requiredClassRef("scala.runtime.NonLocalReturnControl")
  lazy val SelectableType: TypeRef              = ctx.requiredClassRef("scala.Selectable")

  lazy val ClassTagType = ctx.requiredClassRef("scala.reflect.ClassTag")
  def ClassTagClass(implicit ctx: Context) = ClassTagType.symbol.asClass
  def ClassTagModule(implicit ctx: Context) = ClassTagClass.companionModule

  lazy val EqType = ctx.requiredClassRef("scala.Eq")
  def EqClass(implicit ctx: Context) = EqType.symbol.asClass

  lazy val XMLTopScopeModuleRef = ctx.requiredModuleRef("scala.xml.TopScope")

  // Annotation base classes
  lazy val AnnotationType              = ctx.requiredClassRef("scala.annotation.Annotation")
  def AnnotationClass(implicit ctx: Context) = AnnotationType.symbol.asClass
  lazy val ClassfileAnnotationType     = ctx.requiredClassRef("scala.annotation.ClassfileAnnotation")
  def ClassfileAnnotationClass(implicit ctx: Context) = ClassfileAnnotationType.symbol.asClass
  lazy val StaticAnnotationType        = ctx.requiredClassRef("scala.annotation.StaticAnnotation")
  def StaticAnnotationClass(implicit ctx: Context) = StaticAnnotationType.symbol.asClass

  // Annotation classes
  lazy val AliasAnnotType = ctx.requiredClassRef("scala.annotation.internal.Alias")
  def AliasAnnot(implicit ctx: Context) = AliasAnnotType.symbol.asClass
  lazy val AnnotationDefaultAnnotType = ctx.requiredClassRef("scala.annotation.internal.AnnotationDefault")
  def AnnotationDefaultAnnot(implicit ctx: Context) = AnnotationDefaultAnnotType.symbol.asClass
  lazy val BodyAnnotType = ctx.requiredClassRef("scala.annotation.internal.Body")
  def BodyAnnot(implicit ctx: Context) = BodyAnnotType.symbol.asClass
  lazy val ChildAnnotType = ctx.requiredClassRef("scala.annotation.internal.Child")
  def ChildAnnot(implicit ctx: Context) = ChildAnnotType.symbol.asClass
  lazy val CovariantBetweenAnnotType = ctx.requiredClassRef("scala.annotation.internal.CovariantBetween")
  def CovariantBetweenAnnot(implicit ctx: Context) = CovariantBetweenAnnotType.symbol.asClass
  lazy val ContravariantBetweenAnnotType = ctx.requiredClassRef("scala.annotation.internal.ContravariantBetween")
  def ContravariantBetweenAnnot(implicit ctx: Context) = ContravariantBetweenAnnotType.symbol.asClass
  lazy val DeprecatedAnnotType = ctx.requiredClassRef("scala.deprecated")
  def DeprecatedAnnot(implicit ctx: Context) = DeprecatedAnnotType.symbol.asClass
  lazy val ImplicitNotFoundAnnotType = ctx.requiredClassRef("scala.annotation.implicitNotFound")
  def ImplicitNotFoundAnnot(implicit ctx: Context) = ImplicitNotFoundAnnotType.symbol.asClass
  lazy val InlineAnnotType = ctx.requiredClassRef("scala.inline")
  def InlineAnnot(implicit ctx: Context) = InlineAnnotType.symbol.asClass
  lazy val InlineParamAnnotType = ctx.requiredClassRef("scala.annotation.internal.InlineParam")
  def InlineParamAnnot(implicit ctx: Context) = InlineParamAnnotType.symbol.asClass
  lazy val InvariantBetweenAnnotType = ctx.requiredClassRef("scala.annotation.internal.InvariantBetween")
  def InvariantBetweenAnnot(implicit ctx: Context) = InvariantBetweenAnnotType.symbol.asClass
  lazy val MigrationAnnotType = ctx.requiredClassRef("scala.annotation.migration")
  def MigrationAnnot(implicit ctx: Context) = MigrationAnnotType.symbol.asClass
  lazy val NativeAnnotType                   = ctx.requiredClassRef("scala.native")
  def NativeAnnot(implicit ctx: Context) = NativeAnnotType.symbol.asClass
  lazy val RemoteAnnotType                   = ctx.requiredClassRef("scala.remote")
  def RemoteAnnot(implicit ctx: Context) = RemoteAnnotType.symbol.asClass
  lazy val RepeatedAnnotType = ctx.requiredClassRef("scala.annotation.internal.Repeated")
  def RepeatedAnnot(implicit ctx: Context) = RepeatedAnnotType.symbol.asClass
  lazy val SourceFileAnnotType = ctx.requiredClassRef("scala.annotation.internal.SourceFile")
  def SourceFileAnnot(implicit ctx: Context) = SourceFileAnnotType.symbol.asClass
  lazy val ScalaSignatureAnnotType = ctx.requiredClassRef("scala.reflect.ScalaSignature")
  def ScalaSignatureAnnot(implicit ctx: Context) = ScalaSignatureAnnotType.symbol.asClass
  lazy val ScalaLongSignatureAnnotType = ctx.requiredClassRef("scala.reflect.ScalaLongSignature")
  def ScalaLongSignatureAnnot(implicit ctx: Context) = ScalaLongSignatureAnnotType.symbol.asClass
  lazy val ScalaStrictFPAnnotType            = ctx.requiredClassRef("scala.annotation.strictfp")
  def ScalaStrictFPAnnot(implicit ctx: Context) = ScalaStrictFPAnnotType.symbol.asClass
  lazy val ScalaStaticAnnotType            = ctx.requiredClassRef("scala.annotation.static")
  def ScalaStaticAnnot(implicit ctx: Context) = ScalaStaticAnnotType.symbol.asClass
  lazy val SerialVersionUIDAnnotType         = ctx.requiredClassRef("scala.SerialVersionUID")
  def SerialVersionUIDAnnot(implicit ctx: Context) = SerialVersionUIDAnnotType.symbol.asClass
  lazy val TASTYSignatureAnnotType = ctx.requiredClassRef("scala.annotation.internal.TASTYSignature")
  def TASTYSignatureAnnot(implicit ctx: Context) = TASTYSignatureAnnotType.symbol.asClass
  lazy val TASTYLongSignatureAnnotType = ctx.requiredClassRef("scala.annotation.internal.TASTYLongSignature")
  def TASTYLongSignatureAnnot(implicit ctx: Context) = TASTYLongSignatureAnnotType.symbol.asClass
  lazy val TailrecAnnotType = ctx.requiredClassRef("scala.annotation.tailrec")
  def TailrecAnnot(implicit ctx: Context) = TailrecAnnotType.symbol.asClass
  lazy val SwitchAnnotType = ctx.requiredClassRef("scala.annotation.switch")
  def SwitchAnnot(implicit ctx: Context) = SwitchAnnotType.symbol.asClass
  lazy val ThrowsAnnotType = ctx.requiredClassRef("scala.throws")
  def ThrowsAnnot(implicit ctx: Context) = ThrowsAnnotType.symbol.asClass
  lazy val TransientAnnotType                = ctx.requiredClassRef("scala.transient")
  def TransientAnnot(implicit ctx: Context) = TransientAnnotType.symbol.asClass
  lazy val UncheckedAnnotType = ctx.requiredClassRef("scala.unchecked")
  def UncheckedAnnot(implicit ctx: Context) = UncheckedAnnotType.symbol.asClass
  lazy val UncheckedStableAnnotType = ctx.requiredClassRef("scala.annotation.unchecked.uncheckedStable")
  def UncheckedStableAnnot(implicit ctx: Context) = UncheckedStableAnnotType.symbol.asClass
  lazy val UncheckedVarianceAnnotType = ctx.requiredClassRef("scala.annotation.unchecked.uncheckedVariance")
  def UncheckedVarianceAnnot(implicit ctx: Context) = UncheckedVarianceAnnotType.symbol.asClass
  lazy val UnsafeNonvariantAnnotType = ctx.requiredClassRef("scala.annotation.internal.UnsafeNonvariant")
  def UnsafeNonvariantAnnot(implicit ctx: Context) = UnsafeNonvariantAnnotType.symbol.asClass
  lazy val VolatileAnnotType = ctx.requiredClassRef("scala.volatile")
  def VolatileAnnot(implicit ctx: Context) = VolatileAnnotType.symbol.asClass
  lazy val FieldMetaAnnotType = ctx.requiredClassRef("scala.annotation.meta.field")
  def FieldMetaAnnot(implicit ctx: Context) = FieldMetaAnnotType.symbol.asClass
  lazy val GetterMetaAnnotType = ctx.requiredClassRef("scala.annotation.meta.getter")
  def GetterMetaAnnot(implicit ctx: Context) = GetterMetaAnnotType.symbol.asClass
  lazy val SetterMetaAnnotType = ctx.requiredClassRef("scala.annotation.meta.setter")
  def SetterMetaAnnot(implicit ctx: Context) = SetterMetaAnnotType.symbol.asClass

  // convenient one-parameter method types
  def methOfAny(tp: Type) = MethodType(List(AnyType), tp)
  def methOfAnyVal(tp: Type) = MethodType(List(AnyValType), tp)
  def methOfAnyRef(tp: Type) = MethodType(List(ObjectType), tp)

  // Derived types

  def RepeatedParamType = RepeatedParamClass.typeRef
  def ThrowableType = ThrowableClass.typeRef

  def ClassType(arg: Type)(implicit ctx: Context) = {
    val ctype = ClassClass.typeRef
    if (ctx.phase.erasedTypes) ctype else ctype.appliedTo(arg)
  }

  /** The enumeration type, goven a value of the enumeration */
  def EnumType(sym: Symbol)(implicit ctx: Context) =
    // given (in java): "class A { enum E { VAL1 } }"
    //  - sym: the symbol of the actual enumeration value (VAL1)
    //  - .owner: the ModuleClassSymbol of the enumeration (object E)
    //  - .linkedClass: the ClassSymbol of the enumeration (class E)
    sym.owner.linkedClass.typeRef

  object FunctionOf {
    def apply(args: List[Type], resultType: Type, isImplicit: Boolean = false)(implicit ctx: Context) =
      FunctionType(args.length, isImplicit).appliedTo(args ::: resultType :: Nil)
    def unapply(ft: Type)(implicit ctx: Context) = {
      val tsym = ft.typeSymbol
      if (isFunctionClass(tsym)) {
        val targs = ft.dealias.argInfos
        Some(targs.init, targs.last, tsym.name.isImplicitFunction)
      }
      else None
    }
  }

  object ArrayOf {
    def apply(elem: Type)(implicit ctx: Context) =
      if (ctx.erasedTypes) JavaArrayType(elem)
      else ArrayType.appliedTo(elem :: Nil)
    def unapply(tp: Type)(implicit ctx: Context): Option[Type] = tp.dealias match {
      case at: RefinedType if (at isRef ArrayType.symbol) && at.argInfos.length == 1 => Some(at.argInfos.head)
      case _ => None
    }
  }

  /** An extractor for multi-dimensional arrays.
   *  Note that this will also extract the high bound if an
   *  element type is a wildcard. E.g.
   *
   *     Array[_ <: Array[_ <: Number]]
   *
   *  would match
   *
   *     MultiArrayOf(<Number>, 2)
   */
  object MultiArrayOf {
    def apply(elem: Type, ndims: Int)(implicit ctx: Context): Type =
      if (ndims == 0) elem else ArrayOf(apply(elem, ndims - 1))
    def unapply(tp: Type)(implicit ctx: Context): Option[(Type, Int)] = tp match {
      case ArrayOf(elemtp) =>
        def recur(elemtp: Type): Option[(Type, Int)] = elemtp.dealias match {
          case TypeBounds(lo, hi) => recur(hi)
          case MultiArrayOf(finalElemTp, n) => Some(finalElemTp, n + 1)
          case _ => Some(elemtp, 1)
        }
        recur(elemtp)
      case _ =>
        None
    }
  }

  // ----- Symbol sets ---------------------------------------------------

  lazy val AbstractFunctionType = mkArityArray("scala.runtime.AbstractFunction", MaxImplementedFunctionArity, 0)
  val AbstractFunctionClassPerRun = new PerRun[Array[Symbol]](implicit ctx => AbstractFunctionType.map(_.symbol.asClass))
  def AbstractFunctionClass(n: Int)(implicit ctx: Context) = AbstractFunctionClassPerRun()(ctx)(n)
  private lazy val ImplementedFunctionType = mkArityArray("scala.Function", MaxImplementedFunctionArity, 0)
  def FunctionClassPerRun = new PerRun[Array[Symbol]](implicit ctx => ImplementedFunctionType.map(_.symbol.asClass))

  lazy val TupleType = mkArityArray("scala.Tuple", MaxTupleArity, 2)
  lazy val ProductNType = mkArityArray("scala.Product", MaxTupleArity, 0)

  def FunctionClass(n: Int, isImplicit: Boolean = false)(implicit ctx: Context) =
    if (isImplicit) ctx.requiredClass("scala.ImplicitFunction" + n.toString)
    else if (n <= MaxImplementedFunctionArity) FunctionClassPerRun()(ctx)(n)
    else ctx.requiredClass("scala.Function" + n.toString)

    lazy val Function0_applyR = ImplementedFunctionType(0).symbol.requiredMethodRef(nme.apply)
    def Function0_apply(implicit ctx: Context) = Function0_applyR.symbol

  def FunctionType(n: Int, isImplicit: Boolean = false)(implicit ctx: Context): TypeRef =
    if (n <= MaxImplementedFunctionArity && (!isImplicit || ctx.erasedTypes)) ImplementedFunctionType(n)
    else FunctionClass(n, isImplicit).typeRef

  private lazy val TupleTypes: Set[TypeRef] = TupleType.toSet
  private lazy val ProductTypes: Set[TypeRef] = ProductNType.toSet

  /** If `cls` is a class in the scala package, its name, otherwise EmptyTypeName */
  def scalaClassName(cls: Symbol)(implicit ctx: Context): TypeName =
    if (cls.isClass && cls.owner == ScalaPackageClass) cls.asClass.name else EmptyTypeName

  /** If type `ref` refers to a class in the scala package, its name, otherwise EmptyTypeName */
  def scalaClassName(ref: Type)(implicit ctx: Context): TypeName = scalaClassName(ref.classSymbol)

  private def isVarArityClass(cls: Symbol, prefix: Name) = {
    val name = scalaClassName(cls)
    name.startsWith(prefix) &&
    name.length > prefix.length &&
    name.drop(prefix.length).forall(_.isDigit)
  }

  def isBottomClass(cls: Symbol) =
    cls == NothingClass || cls == NullClass
  def isBottomType(tp: Type) =
    tp.derivesFrom(NothingClass) || tp.derivesFrom(NullClass)

  /** Is a function class.
   *   - FunctionN for N >= 0
   *   - ImplicitFunctionN for N >= 0
   */
  def isFunctionClass(cls: Symbol) = scalaClassName(cls).isFunction

  /** Is an implicit function class.
   *   - ImplicitFunctionN for N >= 0
   */
  def isImplicitFunctionClass(cls: Symbol) = scalaClassName(cls).isImplicitFunction

  /** Is a class that will be erased to FunctionXXL
   *   - FunctionN for N >= 22
   *   - ImplicitFunctionN for N >= 22
   */
  def isXXLFunctionClass(cls: Symbol) = scalaClassName(cls).functionArity > MaxImplementedFunctionArity

  /** Is a synthetic function class
   *    - FunctionN for N > 22
   *    - ImplicitFunctionN for N >= 0
   */
  def isSyntheticFunctionClass(cls: Symbol) = scalaClassName(cls).isSyntheticFunction

  def isAbstractFunctionClass(cls: Symbol) = isVarArityClass(cls, tpnme.AbstractFunction)
  def isTupleClass(cls: Symbol) = isVarArityClass(cls, tpnme.Tuple)
  def isProductClass(cls: Symbol) = isVarArityClass(cls, tpnme.Product)

  /** Returns the erased class of the function class `cls`
   *    - FunctionN for N > 22 becomes FunctionXXL
   *    - FunctionN for 22 > N >= 0 remains as FunctionN
   *    - ImplicitFunctionN for N > 22 becomes FunctionXXL
   *    - ImplicitFunctionN for 22 > N >= 0 becomes FunctionN
   *    - anything else becomes a NoSymbol
   */
  def erasedFunctionClass(cls: Symbol): Symbol = {
    val arity = scalaClassName(cls).functionArity
    if (arity > 22) defn.FunctionXXLClass
    else if (arity >= 0) defn.FunctionClass(arity)
    else NoSymbol
  }

  /** Returns the erased type of the function class `cls`
   *    - FunctionN for N > 22 becomes FunctionXXL
   *    - FunctionN for 22 > N >= 0 remains as FunctionN
   *    - ImplicitFunctionN for N > 22 becomes FunctionXXL
   *    - ImplicitFunctionN for 22 > N >= 0 becomes FunctionN
   *    - anything else becomes a NoType
   */
  def erasedFunctionType(cls: Symbol): Type = {
    val arity = scalaClassName(cls).functionArity
    if (arity > 22) defn.FunctionXXLType
    else if (arity >= 0) defn.FunctionType(arity)
    else NoType
  }

  val predefClassNames: Set[Name] =
    Set("Predef$", "DeprecatedPredef", "LowPriorityImplicits").map(_.toTypeName)

  /** Is `cls` the predef module class, or a class inherited by Predef? */
  def isPredefClass(cls: Symbol) =
    (cls.owner eq ScalaPackageClass) && predefClassNames.contains(cls.name)

  val StaticRootImportFns = List[() => TermRef](
    () => JavaLangPackageVal.termRef,
    () => ScalaPackageVal.termRef
  )

  val PredefImportFns = List[() => TermRef](
      () => ScalaPredefModuleRef,
      () => DottyPredefModuleRef
  )

  lazy val RootImportFns =
    if (ctx.settings.YnoImports.value) List.empty[() => TermRef]
    else if (ctx.settings.YnoPredef.value) StaticRootImportFns
    else StaticRootImportFns ++ PredefImportFns

  lazy val ShadowableImportNames = Set("Predef", "DottyPredef").map(_.toTermName)
  lazy val RootImportTypes = RootImportFns.map(_())

  /** Modules whose members are in the default namespace and their module classes */
  lazy val UnqualifiedOwnerTypes: Set[NamedType] =
    RootImportTypes.toSet[NamedType] ++ RootImportTypes.map(_.symbol.moduleClass.typeRef)

  lazy val PhantomClasses = Set[Symbol](AnyClass, AnyValClass, NullClass, NothingClass)

  /** Classes that are known not to have an initializer irrespective of
   *  whether NoInits is set. Note: FunctionXXLClass is in this set
   *  because if it is compiled by Scala2, it does not get a NoInit flag.
   *  But since it is introduced only at erasure, there's no chance
   *  for augmentScala2Traits to do anything on a class that inherits it. So
   *  it also misses an implementation class, which means that the usual scheme
   *  of calling a superclass init in the implementation class of a Scala2
   *  trait gets screwed up. Therefore, it is mandatory that FunctionXXL
   *  is treated as a NoInit trait.
   */
  lazy val NoInitClasses = PhantomClasses + FunctionXXLClass

  def isPolymorphicAfterErasure(sym: Symbol) =
     (sym eq Any_isInstanceOf) || (sym eq Any_asInstanceOf)

  def isTupleType(tp: Type)(implicit ctx: Context) = {
    val arity = tp.dealias.argInfos.length
    arity <= MaxTupleArity && TupleType(arity) != null && (tp isRef TupleType(arity).symbol)
  }

  def tupleType(elems: List[Type]) = {
    TupleType(elems.size).appliedTo(elems)
  }

  def isProductSubType(tp: Type)(implicit ctx: Context) =
    (tp derivesFrom ProductType.symbol) && tp.baseClasses.exists(isProductClass)

  def productArity(tp: Type)(implicit ctx: Context) =
    if (tp derivesFrom ProductType.symbol)
      tp.baseClasses.find(isProductClass) match {
        case Some(prod) => prod.typeParams.length
        case None => -1
      }
    else -1

  /** Is `tp` (an alias) of either a scala.FunctionN or a scala.ImplicitFunctionN ? */
  def isFunctionType(tp: Type)(implicit ctx: Context) = {
    val arity = functionArity(tp)
    val sym = tp.dealias.typeSymbol
    arity >= 0 && isFunctionClass(sym) && tp.isRef(FunctionType(arity, sym.name.isImplicitFunction).typeSymbol)
  }

  def functionArity(tp: Type)(implicit ctx: Context) = tp.dealias.argInfos.length - 1

  def isImplicitFunctionType(tp: Type)(implicit ctx: Context) =
    isFunctionType(tp) && tp.dealias.typeSymbol.name.isImplicitFunction

  // ----- primitive value class machinery ------------------------------------------

  /** This class would also be obviated by the implicit function type design */
  class PerRun[T](generate: Context => T) {
    private var current: RunId = NoRunId
    private var cached: T = _
    def apply()(implicit ctx: Context): T = {
      if (current != ctx.runId) {
        cached = generate(ctx)
        current = ctx.runId
      }
      cached
    }
  }

  lazy val ScalaNumericValueTypeList = List(
    ByteType, ShortType, CharType, IntType, LongType, FloatType, DoubleType)

  private lazy val ScalaNumericValueTypes: collection.Set[TypeRef] = ScalaNumericValueTypeList.toSet
  private lazy val ScalaValueTypes: collection.Set[TypeRef] = ScalaNumericValueTypes + UnitType + BooleanType
  private lazy val ScalaBoxedTypes = ScalaValueTypes map (t => boxedTypes(t.name))

  val ScalaNumericValueClasses = new PerRun[collection.Set[Symbol]](implicit ctx => ScalaNumericValueTypes.map(_.symbol))
  val ScalaValueClasses        = new PerRun[collection.Set[Symbol]](implicit ctx => ScalaValueTypes.map(_.symbol))
  val ScalaBoxedClasses        = new PerRun[collection.Set[Symbol]](implicit ctx => ScalaBoxedTypes.map(_.symbol))

  private val boxedTypes = mutable.Map[TypeName, TypeRef]()
  private val valueTypeEnc = mutable.Map[TypeName, PrimitiveClassEnc]()

//  private val unboxedTypeRef = mutable.Map[TypeName, TypeRef]()
//  private val javaTypeToValueTypeRef = mutable.Map[Class[_], TypeRef]()
//  private val valueTypeNameToJavaType = mutable.Map[TypeName, Class[_]]()

  private def valueTypeRef(name: String, boxed: TypeRef, jtype: Class[_], enc: Int): TypeRef = {
    val vcls = ctx.requiredClassRef(name)
    boxedTypes(vcls.name) = boxed
    valueTypeEnc(vcls.name) = enc
//    unboxedTypeRef(boxed.name) = vcls
//    javaTypeToValueTypeRef(jtype) = vcls
//    valueTypeNameToJavaType(vcls.name) = jtype
    vcls
  }

  /** The type of the boxed class corresponding to primitive value type `tp`. */
  def boxedType(tp: Type)(implicit ctx: Context): TypeRef = boxedTypes(scalaClassName(tp))

  type PrimitiveClassEnc = Int

  val ByteEnc = 2
  val ShortEnc = ByteEnc * 3
  val CharEnc = 5
  val IntEnc = ShortEnc * CharEnc
  val LongEnc = IntEnc * 7
  val FloatEnc = LongEnc * 11
  val DoubleEnc = FloatEnc * 13
  val BooleanEnc = 17
  val UnitEnc = 19

  def isValueSubType(tref1: TypeRef, tref2: TypeRef)(implicit ctx: Context) =
    valueTypeEnc(tref2.name) % valueTypeEnc(tref1.name) == 0
  def isValueSubClass(sym1: Symbol, sym2: Symbol) =
    valueTypeEnc(sym2.asClass.name) % valueTypeEnc(sym1.asClass.name) == 0

  // ----- Initialization ---------------------------------------------------

  /** Give the scala package a scope where a FunctionN trait is automatically
   *  added when someone looks for it.
   */
  private def makeScalaSpecial()(implicit ctx: Context) = {
    val oldInfo = ScalaPackageClass.classInfo
    val oldDecls = oldInfo.decls
    val newDecls = new MutableScope(oldDecls) {
      override def lookupEntry(name: Name)(implicit ctx: Context): ScopeEntry = {
        val res = super.lookupEntry(name)
        if (res == null && name.isTypeName && name.isSyntheticFunction)
          newScopeEntry(newFunctionNTrait(name.asTypeName))
        else res
      }
    }
    ScalaPackageClass.info = oldInfo.derivedClassInfo(decls = newDecls)
  }

  /** Lists core classes that don't have underlying bytecode, but are synthesized on-the-fly in every reflection universe */
  lazy val syntheticScalaClasses = List(
    AnyClass,
    AnyRefAlias,
    RepeatedParamClass,
    ByNameParamClass2x,
    AnyValClass,
    NullClass,
    NothingClass,
    SingletonClass,
    EqualsPatternClass)

  lazy val syntheticCoreClasses = syntheticScalaClasses ++ List(
    EmptyPackageVal,
    OpsPackageClass)

  /** Lists core methods that don't have underlying bytecode, but are synthesized on-the-fly in every reflection universe */
  lazy val syntheticCoreMethods = AnyMethods ++ ObjectMethods ++ List(String_+, throwMethod)

  lazy val reservedScalaClassNames: Set[Name] = syntheticScalaClasses.map(_.name).toSet

  private[this] var _isInitialized = false
  private def isInitialized = _isInitialized

  def init()(implicit ctx: Context) = {
    this.ctx = ctx
    if (!_isInitialized) {
      makeScalaSpecial()

      // force initialization of every symbol that is synthesized or hijacked by the compiler
      val forced = syntheticCoreClasses ++ syntheticCoreMethods ++ ScalaValueClasses()

      // Enter all symbols from the scalaShadowing package in the scala package
      for (m <- ScalaShadowingPackageClass.info.decls)
        ScalaPackageClass.enter(m)

      _isInitialized = true
    }
  }
}<|MERGE_RESOLUTION|>--- conflicted
+++ resolved
@@ -498,16 +498,12 @@
   lazy val BoxedNumberClass          = ctx.requiredClass("java.lang.Number")
   lazy val ThrowableClass            = ctx.requiredClass("java.lang.Throwable")
   lazy val ClassCastExceptionClass   = ctx.requiredClass("java.lang.ClassCastException")
-<<<<<<< HEAD
   lazy val ArithmeticExceptionClass  = ctx.requiredClass("java.lang.ArithmeticException")
     lazy val ArithmeticExceptionClass_stringConstructor  = ArithmeticExceptionClass.info.member(nme.CONSTRUCTOR).suchThat(_.info.firstParamTypes match {
       case List(pt) => (pt isRef StringClass)
       case _ => false
     }).symbol.asTerm
-  lazy val JavaSerializableClass     = ctx.requiredClass("java.lang.Serializable")
-=======
   lazy val JavaSerializableClass     = ctx.requiredClass("java.io.Serializable")
->>>>>>> 054a4f98
   lazy val ComparableClass           = ctx.requiredClass("java.lang.Comparable")
 
   // in scalac modified to have Any as parent
