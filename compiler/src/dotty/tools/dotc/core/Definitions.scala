package dotty.tools
package dotc
package core

import Types._, Contexts._, Symbols._, Denotations._, SymDenotations._, StdNames._, Names._
import Flags._, Scopes._, Decorators._, NameOps._, util.Positions._, Periods._
import unpickleScala2.Scala2Unpickler.ensureConstructor
import scala.annotation.{ switch, meta }
import scala.collection.{ mutable, immutable }
import PartialFunction._
import collection.mutable
import util.common.alwaysZero

object Definitions {

  /** The maximum number of elements in a tuple or product.
   *  This should be removed once we go to hlists.
   */
  val MaxTupleArity = 22

  /** The maximum arity N of a function type that's implemented
   *  as a trait `scala.FunctionN`. Functions of higher arity are possible,
   *  but are mapped in erasure to functions taking a single parameter of type
   *  Object[].
   *  The limit 22 is chosen for Scala2x interop. It could be something
   *  else without affecting the set of programs that can be compiled.
   */
  val MaxImplementedFunctionArity = 22

  /** The maximal arity of a function that can be accessed as member of a structural type */
  val MaxStructuralMethodArity = 7
}

/** A class defining symbols and types of standard definitions
 *
 *  Note: There's a much nicer design possible once we have implicit functions.
 *  The idea is explored to some degree in branch wip-definitions (#929): Instead of a type
 *  and a separate symbol definition, we produce in one line an implicit function from
 *  Context to Symbol, and possibly also the corresponding type. This cuts down on all
 *  the duplication encountered here.
 *
 *  wip-definitions tries to do the same with an implicit conversion from a SymbolPerRun
 *  type to a symbol type. The problem with that is universal equality. Comparisons will
 *  not trigger the conversion and will therefore likely return false results.
 *
 *  So the branch is put on hold, until we have implicit functions, which will always
 *  automatically be dereferenced.
 */
class Definitions {
  import Definitions._

  private implicit var ctx: Context = _

  private def newSymbol[N <: Name](owner: Symbol, name: N, flags: FlagSet, info: Type) =
    ctx.newSymbol(owner, name, flags | Permanent, info)

  private def newClassSymbol(owner: Symbol, name: TypeName, flags: FlagSet, infoFn: ClassSymbol => Type) =
    ctx.newClassSymbol(owner, name, flags | Permanent, infoFn)

  private def enterCompleteClassSymbol(owner: Symbol, name: TypeName, flags: FlagSet, parents: List[TypeRef], decls: Scope = newScope) =
    ctx.newCompleteClassSymbol(owner, name, flags | Permanent, parents, decls).entered

  private def enterTypeField(cls: ClassSymbol, name: TypeName, flags: FlagSet, scope: MutableScope) =
    scope.enter(newSymbol(cls, name, flags, TypeBounds.empty))

  private def enterTypeParam(cls: ClassSymbol, name: TypeName, flags: FlagSet, scope: MutableScope) =
    enterTypeField(cls, name, flags | ClassTypeParamCreationFlags, scope)

  private def enterSyntheticTypeParam(cls: ClassSymbol, paramFlags: FlagSet, scope: MutableScope, suffix: String = "T0") =
    enterTypeParam(cls, suffix.toTypeName.expandedName(cls), ExpandedName | paramFlags, scope)

  // NOTE: Ideally we would write `parentConstrs: => Type*` but SIP-24 is only
  // implemented in Dotty and not in Scala 2.
  // See <http://docs.scala-lang.org/sips/pending/repeated-byname.html>.
  private def enterSpecialPolyClass(name: TypeName, paramFlags: FlagSet, parentConstrs: => Seq[Type]): ClassSymbol = {
    val completer = new LazyType {
      def complete(denot: SymDenotation)(implicit ctx: Context): Unit = {
        val cls = denot.asClass.classSymbol
        val paramDecls = newScope
        val typeParam = enterSyntheticTypeParam(cls, paramFlags, paramDecls)
        def instantiate(tpe: Type) =
          if (tpe.typeParams.nonEmpty) tpe.appliedTo(typeParam.typeRef)
          else tpe
        val parents = parentConstrs.toList map instantiate
        val parentRefs: List[TypeRef] = ctx.normalizeToClassRefs(parents, cls, paramDecls)
        denot.info = ClassInfo(ScalaPackageClass.thisType, cls, parentRefs, paramDecls)
      }
    }
    newClassSymbol(ScalaPackageClass, name, EmptyFlags, completer).entered
  }

  /** The trait FunctionN or ImplicitFunctionN, for some N
   *  @param  name   The name of the trait to be created
   *
   *  FunctionN traits follow this template:
   *
   *      trait FunctionN[T0,...T{N-1}, R] extends Object {
   *        def apply($x0: T0, ..., $x{N_1}: T{N-1}): R
   *      }
   *
   *  That is, they follow the template given for Function2..Function22 in the
   *  standard library, but without `tupled` and `curried` methods and without
   *  a `toString`.
   *
   *  ImplicitFunctionN traits follow this template:
   *
   *      trait ImplicitFunctionN[T0,...,T{N-1}, R] extends Object with FunctionN[T0,...,T{N-1}, R] {
   *        def apply(implicit $x0: T0, ..., $x{N_1}: T{N-1}): R
   *      }
   */
  private def newFunctionNTrait(name: TypeName) = {
    val completer = new LazyType {
      def complete(denot: SymDenotation)(implicit ctx: Context): Unit = {
        val cls = denot.asClass.classSymbol
        val decls = newScope
        val arity = name.functionArity
        val argParams =
          for (i <- List.range(0, arity)) yield
            enterTypeParam(cls, name ++ "$T" ++ i.toString, Contravariant, decls)
        val resParam = enterTypeParam(cls, name ++ "$R", Covariant, decls)
        val (methodType, parentTraits) =
          if (name.startsWith(tpnme.ImplicitFunction)) {
            val superTrait =
              FunctionType(arity).appliedTo(argParams.map(_.typeRef) ::: resParam.typeRef :: Nil)
            (ImplicitMethodType, ctx.normalizeToClassRefs(superTrait :: Nil, cls, decls))
          }
          else (MethodType, Nil)
        val applyMeth =
          decls.enter(
            newMethod(cls, nme.apply,
              methodType(argParams.map(_.typeRef), resParam.typeRef), Deferred))
        denot.info =
          ClassInfo(ScalaPackageClass.thisType, cls, ObjectType :: parentTraits, decls)
      }
    }
    newClassSymbol(ScalaPackageClass, name, Trait | NoInits, completer)
  }

  private def newMethod(cls: ClassSymbol, name: TermName, info: Type, flags: FlagSet = EmptyFlags): TermSymbol =
    newSymbol(cls, name.encode, flags | Method, info).asTerm

  private def enterMethod(cls: ClassSymbol, name: TermName, info: Type, flags: FlagSet = EmptyFlags): TermSymbol =
    newMethod(cls, name, info, flags).entered

  private def enterAliasType(name: TypeName, tpe: Type, flags: FlagSet = EmptyFlags): TypeSymbol = {
    val sym = newSymbol(ScalaPackageClass, name, flags, TypeAlias(tpe))
    ScalaPackageClass.currentPackageDecls.enter(sym)
    sym
  }

  private def enterPolyMethod(cls: ClassSymbol, name: TermName, typeParamCount: Int,
                    resultTypeFn: PolyType => Type, flags: FlagSet = EmptyFlags) = {
    val tparamNames = PolyType.syntheticParamNames(typeParamCount)
    val tparamInfos = tparamNames map (_ => TypeBounds.empty)
    val ptype = PolyType(tparamNames)(_ => tparamInfos, resultTypeFn)
    enterMethod(cls, name, ptype, flags)
  }

  private def enterT1ParameterlessMethod(cls: ClassSymbol, name: TermName, resultTypeFn: PolyType => Type, flags: FlagSet) =
    enterPolyMethod(cls, name, 1, resultTypeFn, flags)

  private def enterT1EmptyParamsMethod(cls: ClassSymbol, name: TermName, resultTypeFn: PolyType => Type, flags: FlagSet) =
    enterPolyMethod(cls, name, 1, pt => MethodType(Nil, resultTypeFn(pt)), flags)

  private def mkArityArray(name: String, arity: Int, countFrom: Int): Array[TypeRef] = {
    val arr = new Array[TypeRef](arity + 1)
    for (i <- countFrom to arity) arr(i) = ctx.requiredClassRef(name + i)
    arr
  }

  private def completeClass(cls: ClassSymbol): ClassSymbol = {
    ensureConstructor(cls, EmptyScope)
    if (cls.linkedClass.exists) cls.linkedClass.info = NoType
    cls
  }

  lazy val RootClass: ClassSymbol = ctx.newPackageSymbol(
    NoSymbol, nme.ROOT, (root, rootcls) => ctx.rootLoader(root)).moduleClass.asClass
  lazy val RootPackage: TermSymbol = ctx.newSymbol(
    NoSymbol, nme.ROOTPKG, PackageCreationFlags, TypeRef(NoPrefix, RootClass))

  lazy val EmptyPackageVal = ctx.newPackageSymbol(
    RootClass, nme.EMPTY_PACKAGE, (emptypkg, emptycls) => ctx.rootLoader(emptypkg)).entered
  lazy val EmptyPackageClass = EmptyPackageVal.moduleClass.asClass

  /** A package in which we can place all methods that are interpreted specially by the compiler */
  lazy val OpsPackageVal = ctx.newCompletePackageSymbol(RootClass, nme.OPS_PACKAGE).entered
  lazy val OpsPackageClass = OpsPackageVal.moduleClass.asClass

  lazy val ScalaPackageVal = ctx.requiredPackage("scala")
  lazy val ScalaMathPackageVal = ctx.requiredPackage("scala.math")
  lazy val ScalaPackageClass = ScalaPackageVal.moduleClass.asClass
  lazy val JavaPackageVal = ctx.requiredPackage("java")
  lazy val JavaLangPackageVal = ctx.requiredPackage("java.lang")
  // fundamental modules
  lazy val SysPackage = ctx.requiredModule("scala.sys.package")
    lazy val Sys_errorR = SysPackage.moduleClass.requiredMethodRef(nme.error)
    def Sys_error(implicit ctx: Context) = Sys_errorR.symbol

  /** The `scalaShadowing` package is used to safely modify classes and
   *  objects in scala so that they can be used from dotty. They will
   *  be visible as members of the `scala` package, replacing any objects
   *  or classes with the same name. But their binary artifacts are
   *  in `scalaShadowing` so they don't clash with the same-named `scala`
   *  members at runtime.
   */
  lazy val ScalaShadowingPackageVal = ctx.requiredPackage("scalaShadowing")
  lazy val ScalaShadowingPackageClass = ScalaShadowingPackageVal.moduleClass.asClass

  /** Note: We cannot have same named methods defined in Object and Any (and AnyVal, for that matter)
   *  because after erasure the Any and AnyVal references get remapped to the Object methods
   *  which would result in a double binding assertion failure.
   * Instead we do the following:
   *
   *  - Have some methods exist only in Any, and remap them with the Erasure denotation
   *    transformer to be owned by Object.
   *  - Have other methods exist only in Object.
   * To achieve this, we synthesize all Any and Object methods; Object methods no longer get
   * loaded from a classfile.
   *
   * There's a remaining question about `getClass`. In Scala2.x `getClass` was handled by compiler magic.
   * This is deemed too cumersome for Dotty and therefore right now `getClass` gets no special treatment;
   * it's just a method on `Any` which returns the raw type `java.lang.Class`. An alternative
   * way to get better `getClass` typing would be to treat `getClass` as a method of a generic
   * decorator which gets remapped in a later phase to Object#getClass. Then we could give it
   * the right type without changing the typechecker:
   *
   *     implicit class AnyGetClass[T](val x: T) extends AnyVal {
   *       def getClass: java.lang.Class[T] = ???
   *     }
   */
  lazy val AnyClass: ClassSymbol = completeClass(enterCompleteClassSymbol(ScalaPackageClass, tpnme.Any, Abstract, Nil))
  def AnyType = AnyClass.typeRef
  lazy val AnyValClass: ClassSymbol = completeClass(enterCompleteClassSymbol(ScalaPackageClass, tpnme.AnyVal, Abstract, List(AnyClass.typeRef)))
  def AnyValType = AnyValClass.typeRef

    lazy val Any_==       = enterMethod(AnyClass, nme.EQ, methOfAny(BooleanType), Final)
    lazy val Any_!=       = enterMethod(AnyClass, nme.NE, methOfAny(BooleanType), Final)
    lazy val Any_equals   = enterMethod(AnyClass, nme.equals_, methOfAny(BooleanType))
    lazy val Any_hashCode = enterMethod(AnyClass, nme.hashCode_, MethodType(Nil, IntType))
    lazy val Any_toString = enterMethod(AnyClass, nme.toString_, MethodType(Nil, StringType))
    lazy val Any_##       = enterMethod(AnyClass, nme.HASHHASH, ExprType(IntType), Final)
    lazy val Any_getClass = enterMethod(AnyClass, nme.getClass_, MethodType(Nil, ClassClass.typeRef.appliedTo(TypeBounds.empty)), Final)
    lazy val Any_isInstanceOf = enterT1ParameterlessMethod(AnyClass, nme.isInstanceOf_, _ => BooleanType, Final)
    lazy val Any_asInstanceOf = enterT1ParameterlessMethod(AnyClass, nme.asInstanceOf_, TypeParamRef(_, 0), Final)

    def AnyMethods = List(Any_==, Any_!=, Any_equals, Any_hashCode,
      Any_toString, Any_##, Any_getClass, Any_isInstanceOf, Any_asInstanceOf)

  lazy val ObjectClass: ClassSymbol = {
    val cls = ctx.requiredClass("java.lang.Object")
    assert(!cls.isCompleted, "race for completing java.lang.Object")
    cls.info = ClassInfo(cls.owner.thisType, cls, AnyClass.typeRef :: Nil, newScope)

    // The companion object doesn't really exist, `NoType` is the general
    // technique to do that. Here we need to set it before completing
    // attempt to load Object's classfile, which causes issue #1648.
    val companion = JavaLangPackageVal.info.decl(nme.Object).symbol
    companion.info = NoType // to indicate that it does not really exist

    completeClass(cls)
  }
  def ObjectType = ObjectClass.typeRef

  lazy val AnyRefAlias: TypeSymbol = enterAliasType(tpnme.AnyRef, ObjectType)
  def AnyRefType = AnyRefAlias.typeRef

    lazy val Object_eq = enterMethod(ObjectClass, nme.eq, methOfAnyRef(BooleanType), Final)
    lazy val Object_ne = enterMethod(ObjectClass, nme.ne, methOfAnyRef(BooleanType), Final)
    lazy val Object_synchronized = enterPolyMethod(ObjectClass, nme.synchronized_, 1,
        pt => MethodType(List(TypeParamRef(pt, 0)), TypeParamRef(pt, 0)), Final)
    lazy val Object_clone = enterMethod(ObjectClass, nme.clone_, MethodType(Nil, ObjectType), Protected)
    lazy val Object_finalize = enterMethod(ObjectClass, nme.finalize_, MethodType(Nil, UnitType), Protected)
    lazy val Object_notify = enterMethod(ObjectClass, nme.notify_, MethodType(Nil, UnitType))
    lazy val Object_notifyAll = enterMethod(ObjectClass, nme.notifyAll_, MethodType(Nil, UnitType))
    lazy val Object_wait = enterMethod(ObjectClass, nme.wait_, MethodType(Nil, UnitType))
    lazy val Object_waitL = enterMethod(ObjectClass, nme.wait_, MethodType(LongType :: Nil, UnitType))
    lazy val Object_waitLI = enterMethod(ObjectClass, nme.wait_, MethodType(LongType :: IntType :: Nil, UnitType))

    def ObjectMethods = List(Object_eq, Object_ne, Object_synchronized, Object_clone,
        Object_finalize, Object_notify, Object_notifyAll, Object_wait, Object_waitL, Object_waitLI)

  /** Dummy method needed by elimByName */
  lazy val dummyApply = enterPolyMethod(
      OpsPackageClass, nme.dummyApply, 1,
      pt => MethodType(List(FunctionOf(Nil, TypeParamRef(pt, 0))), TypeParamRef(pt, 0)))

  /** Method representing a throw */
  lazy val throwMethod = enterMethod(OpsPackageClass, nme.THROWkw,
      MethodType(List(ThrowableType), NothingType))

  lazy val NothingClass: ClassSymbol = enterCompleteClassSymbol(
    ScalaPackageClass, tpnme.Nothing, AbstractFinal, List(AnyClass.typeRef))
  def NothingType = NothingClass.typeRef
  lazy val NullClass: ClassSymbol = enterCompleteClassSymbol(
    ScalaPackageClass, tpnme.Null, AbstractFinal, List(ObjectClass.typeRef))
  def NullType = NullClass.typeRef

  lazy val ScalaPredefModuleRef = ctx.requiredModuleRef("scala.Predef")
  def ScalaPredefModule(implicit ctx: Context) = ScalaPredefModuleRef.symbol

    lazy val Predef_ConformsR = ScalaPredefModule.requiredClass("$less$colon$less").typeRef
    def Predef_Conforms(implicit ctx: Context) = Predef_ConformsR.symbol
    lazy val Predef_conformsR = ScalaPredefModule.requiredMethodRef("$conforms")
    def Predef_conforms(implicit ctx: Context) = Predef_conformsR.symbol
    lazy val Predef_classOfR = ScalaPredefModule.requiredMethodRef("classOf")
    def Predef_classOf(implicit ctx: Context) = Predef_classOfR.symbol

  lazy val ScalaRuntimeModuleRef = ctx.requiredModuleRef("scala.runtime.ScalaRunTime")
  def ScalaRuntimeModule(implicit ctx: Context) = ScalaRuntimeModuleRef.symbol
  def ScalaRuntimeClass(implicit ctx: Context) = ScalaRuntimeModule.moduleClass.asClass

    def runtimeMethodRef(name: PreName) = ScalaRuntimeModule.requiredMethodRef(name)
    def ScalaRuntime_dropR(implicit ctx: Context) = runtimeMethodRef(nme.drop)
    def ScalaRuntime_drop(implicit ctx: Context) = ScalaRuntime_dropR.symbol

  lazy val BoxesRunTimeModuleRef = ctx.requiredModuleRef("scala.runtime.BoxesRunTime")
  def BoxesRunTimeModule(implicit ctx: Context) = BoxesRunTimeModuleRef.symbol
  def BoxesRunTimeClass(implicit ctx: Context) = BoxesRunTimeModule.moduleClass.asClass
  lazy val ScalaStaticsModuleRef = ctx.requiredModuleRef("scala.runtime.Statics")
  def ScalaStaticsModule(implicit ctx: Context) = ScalaStaticsModuleRef.symbol
  def ScalaStaticsClass(implicit ctx: Context) = ScalaStaticsModule.moduleClass.asClass

    def staticsMethodRef(name: PreName) = ScalaStaticsModule.requiredMethodRef(name)
    def staticsMethod(name: PreName) = ScalaStaticsModule.requiredMethod(name)

  // Dotty deviation: we cannot use a lazy val here because lazy vals in dotty
  // will return "null" when called recursively, see #1856.
  def DottyPredefModuleRef = {
    if (myDottyPredefModuleRef == null) {
      myDottyPredefModuleRef = ctx.requiredModuleRef("dotty.DottyPredef")
      assert(myDottyPredefModuleRef != null)
    }
    myDottyPredefModuleRef
  }
  private[this] var myDottyPredefModuleRef: TermRef = _

  def DottyPredefModule(implicit ctx: Context) = DottyPredefModuleRef.symbol

    def Predef_eqAny(implicit ctx: Context) = DottyPredefModule.requiredMethod(nme.eqAny)
    lazy val Predef_ImplicitConverterR = DottyPredefModule.requiredClass("ImplicitConverter").typeRef
    def Predef_ImplicitConverter(implicit ctx: Context) = Predef_ImplicitConverterR.symbol

  lazy val DottyArraysModuleRef = ctx.requiredModuleRef("dotty.runtime.Arrays")
  def DottyArraysModule(implicit ctx: Context) = DottyArraysModuleRef.symbol
    def newGenericArrayMethod(implicit ctx: Context) = DottyArraysModule.requiredMethod("newGenericArray")
    def newArrayMethod(implicit ctx: Context) = DottyArraysModule.requiredMethod("newArray")

  lazy val NilModuleRef = ctx.requiredModuleRef("scala.collection.immutable.Nil")
  def NilModule(implicit ctx: Context) = NilModuleRef.symbol

  lazy val SingletonClass: ClassSymbol =
    // needed as a synthetic class because Scala 2.x refers to it in classfiles
    // but does not define it as an explicit class.
    enterCompleteClassSymbol(
      ScalaPackageClass, tpnme.Singleton, PureInterfaceCreationFlags | Final,
      List(AnyClass.typeRef), EmptyScope)
  def SingletonType = SingletonClass.typeRef

  lazy val SeqType: TypeRef = ctx.requiredClassRef("scala.collection.Seq")
  def SeqClass(implicit ctx: Context) = SeqType.symbol.asClass

    lazy val Seq_applyR = SeqClass.requiredMethodRef(nme.apply)
    def Seq_apply(implicit ctx: Context) = Seq_applyR.symbol
    lazy val Seq_headR = SeqClass.requiredMethodRef(nme.head)
    def Seq_head(implicit ctx: Context) = Seq_headR.symbol

  lazy val ArrayType: TypeRef = ctx.requiredClassRef("scala.Array")
  def ArrayClass(implicit ctx: Context) = ArrayType.symbol.asClass
    lazy val Array_applyR                 = ArrayClass.requiredMethodRef(nme.apply)
    def Array_apply(implicit ctx: Context) = Array_applyR.symbol
    lazy val Array_updateR                = ArrayClass.requiredMethodRef(nme.update)
    def Array_update(implicit ctx: Context) = Array_updateR.symbol
    lazy val Array_lengthR                = ArrayClass.requiredMethodRef(nme.length)
    def Array_length(implicit ctx: Context) = Array_lengthR.symbol
    lazy val Array_cloneR                 = ArrayClass.requiredMethodRef(nme.clone_)
    def Array_clone(implicit ctx: Context) = Array_cloneR.symbol
    lazy val ArrayConstructorR            = ArrayClass.requiredMethodRef(nme.CONSTRUCTOR)
    def ArrayConstructor(implicit ctx: Context) = ArrayConstructorR.symbol
  lazy val ArrayModuleType = ctx.requiredModuleRef("scala.Array")
  def ArrayModule(implicit ctx: Context) = ArrayModuleType.symbol.moduleClass.asClass


  lazy val UnitType: TypeRef = valueTypeRef("scala.Unit", BoxedUnitType, java.lang.Void.TYPE, UnitEnc)
  def UnitClass(implicit ctx: Context) = UnitType.symbol.asClass
  lazy val BooleanType = valueTypeRef("scala.Boolean", BoxedBooleanType, java.lang.Boolean.TYPE, BooleanEnc)
  def BooleanClass(implicit ctx: Context) = BooleanType.symbol.asClass
    lazy val Boolean_notR   = BooleanClass.requiredMethodRef(nme.UNARY_!)
    def Boolean_! = Boolean_notR.symbol
    lazy val Boolean_andR = BooleanClass.requiredMethodRef(nme.ZAND) // ### harmonize required... calls
    def Boolean_&& = Boolean_andR.symbol
    lazy val Boolean_orR  = BooleanClass.requiredMethodRef(nme.ZOR)
    def Boolean_|| = Boolean_orR.symbol
    lazy val Boolean_eqeqR = BooleanClass.info.member(nme.EQ).suchThat(_.info.firstParamTypes match {
      case List(pt) => (pt isRef BooleanClass)
      case _ => false
    })
    def Boolean_== = Boolean_eqeqR.symbol
    lazy val Boolean_neqeqR = BooleanClass.info.member(nme.NE).suchThat(_.info.firstParamTypes match {
      case List(pt) => (pt isRef BooleanClass)
      case _ => false
    })
    def Boolean_!= = Boolean_neqeqR.symbol

  lazy val ByteType: TypeRef = valueTypeRef("scala.Byte", BoxedByteType, java.lang.Byte.TYPE, ByteEnc)
  def ByteClass(implicit ctx: Context) = ByteType.symbol.asClass
  lazy val ShortType: TypeRef = valueTypeRef("scala.Short", BoxedShortType, java.lang.Short.TYPE, ShortEnc)
  def ShortClass(implicit ctx: Context) = ShortType.symbol.asClass
  lazy val CharType: TypeRef = valueTypeRef("scala.Char", BoxedCharType, java.lang.Character.TYPE, CharEnc)
  def CharClass(implicit ctx: Context) = CharType.symbol.asClass
  lazy val IntType: TypeRef = valueTypeRef("scala.Int", BoxedIntType, java.lang.Integer.TYPE, IntEnc)
  def IntClass(implicit ctx: Context) = IntType.symbol.asClass
    lazy val Int_minusR   = IntClass.requiredMethodRef(nme.MINUS, List(IntType))
    def Int_- = Int_minusR.symbol
    lazy val Int_plusR   = IntClass.requiredMethodRef(nme.PLUS, List(IntType))
    def Int_+ = Int_plusR.symbol
    lazy val Int_divR   = IntClass.requiredMethodRef(nme.DIV, List(IntType))
    def Int_/ = Int_divR.symbol
    lazy val Int_mulR   = IntClass.requiredMethodRef(nme.MUL, List(IntType))
    def Int_* = Int_mulR.symbol
    lazy val Int_eqR   = IntClass.requiredMethodRef(nme.EQ, List(IntType))
    def Int_== = Int_eqR.symbol
    lazy val Int_geR   = IntClass.requiredMethodRef(nme.GE, List(IntType))
    def Int_>= = Int_geR.symbol
    lazy val Int_leR   = IntClass.requiredMethodRef(nme.LE, List(IntType))
    def Int_<= = Int_leR.symbol
  lazy val LongType: TypeRef = valueTypeRef("scala.Long", BoxedLongType, java.lang.Long.TYPE, LongEnc)
  def LongClass(implicit ctx: Context) = LongType.symbol.asClass
    lazy val Long_XOR_Long = LongType.member(nme.XOR).requiredSymbol(
      x => (x is Method) && (x.info.firstParamTypes.head isRef defn.LongClass)
    )
    lazy val Long_LSR_Int = LongType.member(nme.LSR).requiredSymbol(
      x => (x is Method) && (x.info.firstParamTypes.head isRef defn.IntClass)
    )
    lazy val Long_plusR   = LongClass.requiredMethodRef(nme.PLUS, List(LongType))
    def Long_+ = Long_plusR.symbol
    lazy val Long_mulR   = LongClass.requiredMethodRef(nme.MUL, List(LongType))
    def Long_* = Long_mulR.symbol
    lazy val Long_divR   = LongClass.requiredMethodRef(nme.DIV, List(LongType))
    def Long_/ = Long_divR.symbol

  lazy val FloatType: TypeRef = valueTypeRef("scala.Float", BoxedFloatType, java.lang.Float.TYPE, FloatEnc)
  def FloatClass(implicit ctx: Context) = FloatType.symbol.asClass
  lazy val DoubleType: TypeRef = valueTypeRef("scala.Double", BoxedDoubleType, java.lang.Double.TYPE, DoubleEnc)
  def DoubleClass(implicit ctx: Context) = DoubleType.symbol.asClass

  lazy val BoxedUnitType: TypeRef = ctx.requiredClassRef("scala.runtime.BoxedUnit")
  def BoxedUnitClass(implicit ctx: Context) = BoxedUnitType.symbol.asClass

    def BoxedUnit_UNIT(implicit ctx: Context) = BoxedUnitClass.linkedClass.requiredValue("UNIT")

  lazy val BoxedBooleanType: TypeRef = ctx.requiredClassRef("java.lang.Boolean")
  def BoxedBooleanClass(implicit ctx: Context) = BoxedBooleanType.symbol.asClass
  lazy val BoxedByteType: TypeRef = ctx.requiredClassRef("java.lang.Byte")
  def BoxedByteClass(implicit ctx: Context) = BoxedByteType.symbol.asClass
  lazy val BoxedShortType: TypeRef = ctx.requiredClassRef("java.lang.Short")
  def BoxedShortClass(implicit ctx: Context) = BoxedShortType.symbol.asClass
  lazy val BoxedCharType: TypeRef = ctx.requiredClassRef("java.lang.Character")
  def BoxedCharClass(implicit ctx: Context) = BoxedCharType.symbol.asClass
  lazy val BoxedIntType: TypeRef = ctx.requiredClassRef("java.lang.Integer")
  def BoxedIntClass(implicit ctx: Context) = BoxedIntType.symbol.asClass
  lazy val BoxedLongType: TypeRef = ctx.requiredClassRef("java.lang.Long")
  def BoxedLongClass(implicit ctx: Context) = BoxedLongType.symbol.asClass
  lazy val BoxedFloatType: TypeRef = ctx.requiredClassRef("java.lang.Float")
  def BoxedFloatClass(implicit ctx: Context) = BoxedFloatType.symbol.asClass
  lazy val BoxedDoubleType: TypeRef = ctx.requiredClassRef("java.lang.Double")
  def BoxedDoubleClass(implicit ctx: Context) = BoxedDoubleType.symbol.asClass

  lazy val BoxedBooleanModule = ctx.requiredModule("java.lang.Boolean")
  lazy val BoxedByteModule    = ctx.requiredModule("java.lang.Byte")
  lazy val BoxedShortModule   = ctx.requiredModule("java.lang.Short")
  lazy val BoxedCharModule    = ctx.requiredModule("java.lang.Character")
  lazy val BoxedIntModule     = ctx.requiredModule("java.lang.Integer")
  lazy val BoxedLongModule    = ctx.requiredModule("java.lang.Long")
  lazy val BoxedFloatModule   = ctx.requiredModule("java.lang.Float")
  lazy val BoxedDoubleModule  = ctx.requiredModule("java.lang.Double")
  lazy val BoxedUnitModule    = ctx.requiredModule("java.lang.Void")

  lazy val ByNameParamClass2x = enterSpecialPolyClass(tpnme.BYNAME_PARAM_CLASS, Covariant, Seq(AnyType))
  lazy val EqualsPatternClass = enterSpecialPolyClass(tpnme.EQUALS_PATTERN, EmptyFlags, Seq(AnyType))

  lazy val RepeatedParamClass = enterSpecialPolyClass(tpnme.REPEATED_PARAM_CLASS, Covariant, Seq(ObjectType, SeqType))

  // fundamental classes
  lazy val StringClass                = ctx.requiredClass("java.lang.String")
  def StringType: Type                = StringClass.typeRef
  lazy val StringModule               = StringClass.linkedClass

    lazy val String_+ = enterMethod(StringClass, nme.raw.PLUS, methOfAny(StringType), Final)
    lazy val String_valueOf_Object = StringModule.info.member(nme.valueOf).suchThat(_.info.firstParamTypes match {
      case List(pt) => (pt isRef AnyClass) || (pt isRef ObjectClass)
      case _ => false
    }).symbol

  lazy val JavaCloneableClass        = ctx.requiredClass("java.lang.Cloneable")
  lazy val NullPointerExceptionClass = ctx.requiredClass("java.lang.NullPointerException")
  lazy val ClassClass                = ctx.requiredClass("java.lang.Class")
  lazy val BoxedNumberClass          = ctx.requiredClass("java.lang.Number")
  lazy val ThrowableClass            = ctx.requiredClass("java.lang.Throwable")
  lazy val ClassCastExceptionClass   = ctx.requiredClass("java.lang.ClassCastException")
  lazy val ArithmeticExceptionClass  = ctx.requiredClass("java.lang.ArithmeticException")
    lazy val ArithmeticExceptionClass_stringConstructor  = ArithmeticExceptionClass.info.member(nme.CONSTRUCTOR).suchThat(_.info.firstParamTypes match {
      case List(pt) => (pt isRef StringClass)
      case _ => false
    }).symbol.asTerm
  lazy val JavaSerializableClass     = ctx.requiredClass("java.io.Serializable")
  lazy val ComparableClass           = ctx.requiredClass("java.lang.Comparable")

  // in scalac modified to have Any as parent

  lazy val SerializableType: TypeRef       = ctx.requiredClassRef("scala.Serializable")
  def SerializableClass(implicit ctx: Context) = SerializableType.symbol.asClass
  lazy val StringBuilderType: TypeRef      = ctx.requiredClassRef("scala.collection.mutable.StringBuilder")
  def StringBuilderClass(implicit ctx: Context) = StringBuilderType.symbol.asClass
  lazy val MatchErrorType: TypeRef         = ctx.requiredClassRef("scala.MatchError")
  def MatchErrorClass(implicit ctx: Context) = MatchErrorType.symbol.asClass

  lazy val StringAddType: TypeRef          = ctx.requiredClassRef("scala.runtime.StringAdd")
  def StringAddClass(implicit ctx: Context) = StringAddType.symbol.asClass

    lazy val StringAdd_plusR = StringAddClass.requiredMethodRef(nme.raw.PLUS)
    def StringAdd_+(implicit ctx: Context) = StringAdd_plusR.symbol

  lazy val PartialFunctionType: TypeRef         = ctx.requiredClassRef("scala.PartialFunction")
  def PartialFunctionClass(implicit ctx: Context) = PartialFunctionType.symbol.asClass
  lazy val AbstractPartialFunctionType: TypeRef = ctx.requiredClassRef("scala.runtime.AbstractPartialFunction")
  def AbstractPartialFunctionClass(implicit ctx: Context) = AbstractPartialFunctionType.symbol.asClass
  lazy val FunctionXXLType: TypeRef         = ctx.requiredClassRef("scala.FunctionXXL")
  def FunctionXXLClass(implicit ctx: Context) = FunctionXXLType.symbol.asClass

  lazy val SymbolType: TypeRef                  = ctx.requiredClassRef("scala.Symbol")
  def SymbolClass(implicit ctx: Context) = SymbolType.symbol.asClass
  lazy val DynamicType: TypeRef                 = ctx.requiredClassRef("scala.Dynamic")
  def DynamicClass(implicit ctx: Context) = DynamicType.symbol.asClass
  lazy val OptionType: TypeRef                  = ctx.requiredClassRef("scala.Option")
  def OptionClass(implicit ctx: Context) = OptionType.symbol.asClass
<<<<<<< HEAD
  lazy val SomeType: TypeRef                  = ctx.requiredClassRef("scala.Some")
  def SomeClass(implicit ctx: Context) = SomeType.symbol.asClass
  lazy val NoneModuleRef: TermRef                  = ctx.requiredModuleRef("scala.None")
  def NoneClass(implicit ctx: Context) = NoneModuleRef.symbol.moduleClass.asClass
=======
  lazy val EnumType: TypeRef                    = ctx.requiredClassRef("scala.Enum")
  def EnumClass(implicit ctx: Context) = EnumType.symbol.asClass
  lazy val EnumValuesType: TypeRef              = ctx.requiredClassRef("scala.runtime.EnumValues")
  def EnumValuesClass(implicit ctx: Context) = EnumValuesType.symbol.asClass
>>>>>>> 09cc2372
  lazy val ProductType: TypeRef                 = ctx.requiredClassRef("scala.Product")
  def ProductClass(implicit ctx: Context) = ProductType.symbol.asClass
    lazy val Product_canEqualR = ProductClass.requiredMethodRef(nme.canEqual_)
    def Product_canEqual(implicit ctx: Context) = Product_canEqualR.symbol
    lazy val Product_productArityR = ProductClass.requiredMethodRef(nme.productArity)
    def Product_productArity(implicit ctx: Context) = Product_productArityR.symbol
    lazy val Product_productPrefixR = ProductClass.requiredMethodRef(nme.productPrefix)
    def Product_productPrefix(implicit ctx: Context) = Product_productPrefixR.symbol
  lazy val LanguageModuleRef = ctx.requiredModule("scala.language")
  def LanguageModuleClass(implicit ctx: Context) = LanguageModuleRef.symbol.moduleClass.asClass
  lazy val NonLocalReturnControlType: TypeRef   = ctx.requiredClassRef("scala.runtime.NonLocalReturnControl")
  lazy val SelectableType: TypeRef              = ctx.requiredClassRef("scala.Selectable")

  lazy val ClassTagType = ctx.requiredClassRef("scala.reflect.ClassTag")
  def ClassTagClass(implicit ctx: Context) = ClassTagType.symbol.asClass
  def ClassTagModule(implicit ctx: Context) = ClassTagClass.companionModule

  lazy val EqType = ctx.requiredClassRef("scala.Eq")
  def EqClass(implicit ctx: Context) = EqType.symbol.asClass

  lazy val XMLTopScopeModuleRef = ctx.requiredModuleRef("scala.xml.TopScope")

  // Annotation base classes
  lazy val AnnotationType              = ctx.requiredClassRef("scala.annotation.Annotation")
  def AnnotationClass(implicit ctx: Context) = AnnotationType.symbol.asClass
  lazy val ClassfileAnnotationType     = ctx.requiredClassRef("scala.annotation.ClassfileAnnotation")
  def ClassfileAnnotationClass(implicit ctx: Context) = ClassfileAnnotationType.symbol.asClass
  lazy val StaticAnnotationType        = ctx.requiredClassRef("scala.annotation.StaticAnnotation")
  def StaticAnnotationClass(implicit ctx: Context) = StaticAnnotationType.symbol.asClass

  // Annotation classes
  lazy val AliasAnnotType = ctx.requiredClassRef("scala.annotation.internal.Alias")
  def AliasAnnot(implicit ctx: Context) = AliasAnnotType.symbol.asClass
  lazy val AnnotationDefaultAnnotType = ctx.requiredClassRef("scala.annotation.internal.AnnotationDefault")
  def AnnotationDefaultAnnot(implicit ctx: Context) = AnnotationDefaultAnnotType.symbol.asClass
  lazy val BodyAnnotType = ctx.requiredClassRef("scala.annotation.internal.Body")
  def BodyAnnot(implicit ctx: Context) = BodyAnnotType.symbol.asClass
  lazy val ChildAnnotType = ctx.requiredClassRef("scala.annotation.internal.Child")
  def ChildAnnot(implicit ctx: Context) = ChildAnnotType.symbol.asClass
  lazy val CovariantBetweenAnnotType = ctx.requiredClassRef("scala.annotation.internal.CovariantBetween")
  def CovariantBetweenAnnot(implicit ctx: Context) = CovariantBetweenAnnotType.symbol.asClass
  lazy val ContravariantBetweenAnnotType = ctx.requiredClassRef("scala.annotation.internal.ContravariantBetween")
  def ContravariantBetweenAnnot(implicit ctx: Context) = ContravariantBetweenAnnotType.symbol.asClass
  lazy val DeprecatedAnnotType = ctx.requiredClassRef("scala.deprecated")
  def DeprecatedAnnot(implicit ctx: Context) = DeprecatedAnnotType.symbol.asClass
  lazy val ImplicitNotFoundAnnotType = ctx.requiredClassRef("scala.annotation.implicitNotFound")
  def ImplicitNotFoundAnnot(implicit ctx: Context) = ImplicitNotFoundAnnotType.symbol.asClass
  lazy val InlineAnnotType = ctx.requiredClassRef("scala.inline")
  def InlineAnnot(implicit ctx: Context) = InlineAnnotType.symbol.asClass
  lazy val InlineParamAnnotType = ctx.requiredClassRef("scala.annotation.internal.InlineParam")
  def InlineParamAnnot(implicit ctx: Context) = InlineParamAnnotType.symbol.asClass
  lazy val InvariantBetweenAnnotType = ctx.requiredClassRef("scala.annotation.internal.InvariantBetween")
  def InvariantBetweenAnnot(implicit ctx: Context) = InvariantBetweenAnnotType.symbol.asClass
  lazy val MigrationAnnotType = ctx.requiredClassRef("scala.annotation.migration")
  def MigrationAnnot(implicit ctx: Context) = MigrationAnnotType.symbol.asClass
  lazy val NativeAnnotType                   = ctx.requiredClassRef("scala.native")
  def NativeAnnot(implicit ctx: Context) = NativeAnnotType.symbol.asClass
  lazy val RemoteAnnotType                   = ctx.requiredClassRef("scala.remote")
  def RemoteAnnot(implicit ctx: Context) = RemoteAnnotType.symbol.asClass
  lazy val RepeatedAnnotType = ctx.requiredClassRef("scala.annotation.internal.Repeated")
  def RepeatedAnnot(implicit ctx: Context) = RepeatedAnnotType.symbol.asClass
  lazy val SourceFileAnnotType = ctx.requiredClassRef("scala.annotation.internal.SourceFile")
  def SourceFileAnnot(implicit ctx: Context) = SourceFileAnnotType.symbol.asClass
  lazy val ScalaSignatureAnnotType = ctx.requiredClassRef("scala.reflect.ScalaSignature")
  def ScalaSignatureAnnot(implicit ctx: Context) = ScalaSignatureAnnotType.symbol.asClass
  lazy val ScalaLongSignatureAnnotType = ctx.requiredClassRef("scala.reflect.ScalaLongSignature")
  def ScalaLongSignatureAnnot(implicit ctx: Context) = ScalaLongSignatureAnnotType.symbol.asClass
  lazy val ScalaStrictFPAnnotType            = ctx.requiredClassRef("scala.annotation.strictfp")
  def ScalaStrictFPAnnot(implicit ctx: Context) = ScalaStrictFPAnnotType.symbol.asClass
  lazy val ScalaStaticAnnotType            = ctx.requiredClassRef("scala.annotation.static")
  def ScalaStaticAnnot(implicit ctx: Context) = ScalaStaticAnnotType.symbol.asClass
  lazy val SerialVersionUIDAnnotType         = ctx.requiredClassRef("scala.SerialVersionUID")
  def SerialVersionUIDAnnot(implicit ctx: Context) = SerialVersionUIDAnnotType.symbol.asClass
  lazy val TASTYSignatureAnnotType = ctx.requiredClassRef("scala.annotation.internal.TASTYSignature")
  def TASTYSignatureAnnot(implicit ctx: Context) = TASTYSignatureAnnotType.symbol.asClass
  lazy val TASTYLongSignatureAnnotType = ctx.requiredClassRef("scala.annotation.internal.TASTYLongSignature")
  def TASTYLongSignatureAnnot(implicit ctx: Context) = TASTYLongSignatureAnnotType.symbol.asClass
  lazy val TailrecAnnotType = ctx.requiredClassRef("scala.annotation.tailrec")
  def TailrecAnnot(implicit ctx: Context) = TailrecAnnotType.symbol.asClass
  lazy val SwitchAnnotType = ctx.requiredClassRef("scala.annotation.switch")
  def SwitchAnnot(implicit ctx: Context) = SwitchAnnotType.symbol.asClass
  lazy val ThrowsAnnotType = ctx.requiredClassRef("scala.throws")
  def ThrowsAnnot(implicit ctx: Context) = ThrowsAnnotType.symbol.asClass
  lazy val TransientAnnotType                = ctx.requiredClassRef("scala.transient")
  def TransientAnnot(implicit ctx: Context) = TransientAnnotType.symbol.asClass
  lazy val UncheckedAnnotType = ctx.requiredClassRef("scala.unchecked")
  def UncheckedAnnot(implicit ctx: Context) = UncheckedAnnotType.symbol.asClass
  lazy val UncheckedStableAnnotType = ctx.requiredClassRef("scala.annotation.unchecked.uncheckedStable")
  def UncheckedStableAnnot(implicit ctx: Context) = UncheckedStableAnnotType.symbol.asClass
  lazy val UncheckedVarianceAnnotType = ctx.requiredClassRef("scala.annotation.unchecked.uncheckedVariance")
  def UncheckedVarianceAnnot(implicit ctx: Context) = UncheckedVarianceAnnotType.symbol.asClass
  lazy val UnsafeNonvariantAnnotType = ctx.requiredClassRef("scala.annotation.internal.UnsafeNonvariant")
  def UnsafeNonvariantAnnot(implicit ctx: Context) = UnsafeNonvariantAnnotType.symbol.asClass
  lazy val VolatileAnnotType = ctx.requiredClassRef("scala.volatile")
  def VolatileAnnot(implicit ctx: Context) = VolatileAnnotType.symbol.asClass
  lazy val FieldMetaAnnotType = ctx.requiredClassRef("scala.annotation.meta.field")
  def FieldMetaAnnot(implicit ctx: Context) = FieldMetaAnnotType.symbol.asClass
  lazy val GetterMetaAnnotType = ctx.requiredClassRef("scala.annotation.meta.getter")
  def GetterMetaAnnot(implicit ctx: Context) = GetterMetaAnnotType.symbol.asClass
  lazy val SetterMetaAnnotType = ctx.requiredClassRef("scala.annotation.meta.setter")
  def SetterMetaAnnot(implicit ctx: Context) = SetterMetaAnnotType.symbol.asClass

  // convenient one-parameter method types
  def methOfAny(tp: Type) = MethodType(List(AnyType), tp)
  def methOfAnyVal(tp: Type) = MethodType(List(AnyValType), tp)
  def methOfAnyRef(tp: Type) = MethodType(List(ObjectType), tp)

  // Derived types

  def RepeatedParamType = RepeatedParamClass.typeRef
  def ThrowableType = ThrowableClass.typeRef

  def ClassType(arg: Type)(implicit ctx: Context) = {
    val ctype = ClassClass.typeRef
    if (ctx.phase.erasedTypes) ctype else ctype.appliedTo(arg)
  }

  /** The enumeration type, goven a value of the enumeration */
  def EnumType(sym: Symbol)(implicit ctx: Context) =
    // given (in java): "class A { enum E { VAL1 } }"
    //  - sym: the symbol of the actual enumeration value (VAL1)
    //  - .owner: the ModuleClassSymbol of the enumeration (object E)
    //  - .linkedClass: the ClassSymbol of the enumeration (class E)
    sym.owner.linkedClass.typeRef

  object FunctionOf {
    def apply(args: List[Type], resultType: Type, isImplicit: Boolean = false)(implicit ctx: Context) =
      FunctionType(args.length, isImplicit).appliedTo(args ::: resultType :: Nil)
    def unapply(ft: Type)(implicit ctx: Context) = {
      val tsym = ft.typeSymbol
      if (isFunctionClass(tsym)) {
        val targs = ft.dealias.argInfos
        Some(targs.init, targs.last, tsym.name.isImplicitFunction)
      }
      else None
    }
  }

  object ArrayOf {
    def apply(elem: Type)(implicit ctx: Context) =
      if (ctx.erasedTypes) JavaArrayType(elem)
      else ArrayType.appliedTo(elem :: Nil)
    def unapply(tp: Type)(implicit ctx: Context): Option[Type] = tp.dealias match {
      case at: RefinedType if (at isRef ArrayType.symbol) && at.argInfos.length == 1 => Some(at.argInfos.head)
      case _ => None
    }
  }

  /** An extractor for multi-dimensional arrays.
   *  Note that this will also extract the high bound if an
   *  element type is a wildcard. E.g.
   *
   *     Array[_ <: Array[_ <: Number]]
   *
   *  would match
   *
   *     MultiArrayOf(<Number>, 2)
   */
  object MultiArrayOf {
    def apply(elem: Type, ndims: Int)(implicit ctx: Context): Type =
      if (ndims == 0) elem else ArrayOf(apply(elem, ndims - 1))
    def unapply(tp: Type)(implicit ctx: Context): Option[(Type, Int)] = tp match {
      case ArrayOf(elemtp) =>
        def recur(elemtp: Type): Option[(Type, Int)] = elemtp.dealias match {
          case TypeBounds(lo, hi) => recur(hi)
          case MultiArrayOf(finalElemTp, n) => Some(finalElemTp, n + 1)
          case _ => Some(elemtp, 1)
        }
        recur(elemtp)
      case _ =>
        None
    }
  }

  // ----- Symbol sets ---------------------------------------------------

  lazy val AbstractFunctionType = mkArityArray("scala.runtime.AbstractFunction", MaxImplementedFunctionArity, 0)
  val AbstractFunctionClassPerRun = new PerRun[Array[Symbol]](implicit ctx => AbstractFunctionType.map(_.symbol.asClass))
  def AbstractFunctionClass(n: Int)(implicit ctx: Context) = AbstractFunctionClassPerRun()(ctx)(n)
  private lazy val ImplementedFunctionType = mkArityArray("scala.Function", MaxImplementedFunctionArity, 0)
  def FunctionClassPerRun = new PerRun[Array[Symbol]](implicit ctx => ImplementedFunctionType.map(_.symbol.asClass))

  lazy val TupleType = mkArityArray("scala.Tuple", MaxTupleArity, 2)
  lazy val ProductNType = mkArityArray("scala.Product", MaxTupleArity, 0)

  def FunctionClass(n: Int, isImplicit: Boolean = false)(implicit ctx: Context) =
    if (isImplicit) ctx.requiredClass("scala.ImplicitFunction" + n.toString)
    else if (n <= MaxImplementedFunctionArity) FunctionClassPerRun()(ctx)(n)
    else ctx.requiredClass("scala.Function" + n.toString)

    lazy val Function0_applyR = ImplementedFunctionType(0).symbol.requiredMethodRef(nme.apply)
    def Function0_apply(implicit ctx: Context) = Function0_applyR.symbol

  def FunctionType(n: Int, isImplicit: Boolean = false)(implicit ctx: Context): TypeRef =
    if (n <= MaxImplementedFunctionArity && (!isImplicit || ctx.erasedTypes)) ImplementedFunctionType(n)
    else FunctionClass(n, isImplicit).typeRef

  private lazy val TupleTypes: Set[TypeRef] = TupleType.toSet
  private lazy val ProductTypes: Set[TypeRef] = ProductNType.toSet

  /** If `cls` is a class in the scala package, its name, otherwise EmptyTypeName */
  def scalaClassName(cls: Symbol)(implicit ctx: Context): TypeName =
    if (cls.isClass && cls.owner == ScalaPackageClass) cls.asClass.name else EmptyTypeName

  /** If type `ref` refers to a class in the scala package, its name, otherwise EmptyTypeName */
  def scalaClassName(ref: Type)(implicit ctx: Context): TypeName = scalaClassName(ref.classSymbol)

  private def isVarArityClass(cls: Symbol, prefix: Name) = {
    val name = scalaClassName(cls)
    name.startsWith(prefix) &&
    name.length > prefix.length &&
    name.drop(prefix.length).forall(_.isDigit)
  }

  def isBottomClass(cls: Symbol) =
    cls == NothingClass || cls == NullClass
  def isBottomType(tp: Type) =
    tp.derivesFrom(NothingClass) || tp.derivesFrom(NullClass)

  /** Is a function class.
   *   - FunctionN for N >= 0
   *   - ImplicitFunctionN for N >= 0
   */
  def isFunctionClass(cls: Symbol) = scalaClassName(cls).isFunction

  /** Is an implicit function class.
   *   - ImplicitFunctionN for N >= 0
   */
  def isImplicitFunctionClass(cls: Symbol) = scalaClassName(cls).isImplicitFunction

  /** Is a class that will be erased to FunctionXXL
   *   - FunctionN for N >= 22
   *   - ImplicitFunctionN for N >= 22
   */
  def isXXLFunctionClass(cls: Symbol) = scalaClassName(cls).functionArity > MaxImplementedFunctionArity

  /** Is a synthetic function class
   *    - FunctionN for N > 22
   *    - ImplicitFunctionN for N >= 0
   */
  def isSyntheticFunctionClass(cls: Symbol) = scalaClassName(cls).isSyntheticFunction

  def isAbstractFunctionClass(cls: Symbol) = isVarArityClass(cls, tpnme.AbstractFunction)
  def isTupleClass(cls: Symbol) = isVarArityClass(cls, tpnme.Tuple)
  def isProductClass(cls: Symbol) = isVarArityClass(cls, tpnme.Product)

  /** Returns the erased class of the function class `cls`
   *    - FunctionN for N > 22 becomes FunctionXXL
   *    - FunctionN for 22 > N >= 0 remains as FunctionN
   *    - ImplicitFunctionN for N > 22 becomes FunctionXXL
   *    - ImplicitFunctionN for 22 > N >= 0 becomes FunctionN
   *    - anything else becomes a NoSymbol
   */
  def erasedFunctionClass(cls: Symbol): Symbol = {
    val arity = scalaClassName(cls).functionArity
    if (arity > 22) defn.FunctionXXLClass
    else if (arity >= 0) defn.FunctionClass(arity)
    else NoSymbol
  }

  /** Returns the erased type of the function class `cls`
   *    - FunctionN for N > 22 becomes FunctionXXL
   *    - FunctionN for 22 > N >= 0 remains as FunctionN
   *    - ImplicitFunctionN for N > 22 becomes FunctionXXL
   *    - ImplicitFunctionN for 22 > N >= 0 becomes FunctionN
   *    - anything else becomes a NoType
   */
  def erasedFunctionType(cls: Symbol): Type = {
    val arity = scalaClassName(cls).functionArity
    if (arity > 22) defn.FunctionXXLType
    else if (arity >= 0) defn.FunctionType(arity)
    else NoType
  }

  val predefClassNames: Set[Name] =
    Set("Predef$", "DeprecatedPredef", "LowPriorityImplicits").map(_.toTypeName)

  /** Is `cls` the predef module class, or a class inherited by Predef? */
  def isPredefClass(cls: Symbol) =
    (cls.owner eq ScalaPackageClass) && predefClassNames.contains(cls.name)

  val StaticRootImportFns = List[() => TermRef](
    () => JavaLangPackageVal.termRef,
    () => ScalaPackageVal.termRef
  )

  val PredefImportFns = List[() => TermRef](
      () => ScalaPredefModuleRef,
      () => DottyPredefModuleRef
  )

  lazy val RootImportFns =
    if (ctx.settings.YnoImports.value) List.empty[() => TermRef]
    else if (ctx.settings.YnoPredef.value) StaticRootImportFns
    else StaticRootImportFns ++ PredefImportFns

  lazy val ShadowableImportNames = Set("Predef", "DottyPredef").map(_.toTermName)
  lazy val RootImportTypes = RootImportFns.map(_())

  /** Modules whose members are in the default namespace and their module classes */
  lazy val UnqualifiedOwnerTypes: Set[NamedType] =
    RootImportTypes.toSet[NamedType] ++ RootImportTypes.map(_.symbol.moduleClass.typeRef)

  lazy val PhantomClasses = Set[Symbol](AnyClass, AnyValClass, NullClass, NothingClass)

  /** Classes that are known not to have an initializer irrespective of
   *  whether NoInits is set. Note: FunctionXXLClass is in this set
   *  because if it is compiled by Scala2, it does not get a NoInit flag.
   *  But since it is introduced only at erasure, there's no chance
   *  for augmentScala2Traits to do anything on a class that inherits it. So
   *  it also misses an implementation class, which means that the usual scheme
   *  of calling a superclass init in the implementation class of a Scala2
   *  trait gets screwed up. Therefore, it is mandatory that FunctionXXL
   *  is treated as a NoInit trait.
   */
  lazy val NoInitClasses = PhantomClasses + FunctionXXLClass

  def isPolymorphicAfterErasure(sym: Symbol) =
     (sym eq Any_isInstanceOf) || (sym eq Any_asInstanceOf)

  def isTupleType(tp: Type)(implicit ctx: Context) = {
    val arity = tp.dealias.argInfos.length
    arity <= MaxTupleArity && TupleType(arity) != null && (tp isRef TupleType(arity).symbol)
  }

  def tupleType(elems: List[Type]) = {
    TupleType(elems.size).appliedTo(elems)
  }

  def isProductSubType(tp: Type)(implicit ctx: Context) =
    (tp derivesFrom ProductType.symbol) && tp.baseClasses.exists(isProductClass)

  def productArity(tp: Type)(implicit ctx: Context) =
    if (tp derivesFrom ProductType.symbol)
      tp.baseClasses.find(isProductClass) match {
        case Some(prod) => prod.typeParams.length
        case None => -1
      }
    else -1

  /** Is `tp` (an alias) of either a scala.FunctionN or a scala.ImplicitFunctionN ? */
  def isFunctionType(tp: Type)(implicit ctx: Context) = {
    val arity = functionArity(tp)
    val sym = tp.dealias.typeSymbol
    arity >= 0 && isFunctionClass(sym) && tp.isRef(FunctionType(arity, sym.name.isImplicitFunction).typeSymbol)
  }

  def functionArity(tp: Type)(implicit ctx: Context) = tp.dealias.argInfos.length - 1

  def isImplicitFunctionType(tp: Type)(implicit ctx: Context) =
    isFunctionType(tp) && tp.dealias.typeSymbol.name.isImplicitFunction

  // ----- primitive value class machinery ------------------------------------------

  /** This class would also be obviated by the implicit function type design */
  class PerRun[T](generate: Context => T) {
    private var current: RunId = NoRunId
    private var cached: T = _
    def apply()(implicit ctx: Context): T = {
      if (current != ctx.runId) {
        cached = generate(ctx)
        current = ctx.runId
      }
      cached
    }
  }

  lazy val ScalaNumericValueTypeList = List(
    ByteType, ShortType, CharType, IntType, LongType, FloatType, DoubleType)

  private lazy val ScalaNumericValueTypes: collection.Set[TypeRef] = ScalaNumericValueTypeList.toSet
  private lazy val ScalaValueTypes: collection.Set[TypeRef] = ScalaNumericValueTypes + UnitType + BooleanType
  private lazy val ScalaBoxedTypes = ScalaValueTypes map (t => boxedTypes(t.name))

  val ScalaNumericValueClasses = new PerRun[collection.Set[Symbol]](implicit ctx => ScalaNumericValueTypes.map(_.symbol))
  val ScalaValueClasses        = new PerRun[collection.Set[Symbol]](implicit ctx => ScalaValueTypes.map(_.symbol))
  val ScalaBoxedClasses        = new PerRun[collection.Set[Symbol]](implicit ctx => ScalaBoxedTypes.map(_.symbol))

  private val boxedTypes = mutable.Map[TypeName, TypeRef]()
  private val valueTypeEnc = mutable.Map[TypeName, PrimitiveClassEnc]()

//  private val unboxedTypeRef = mutable.Map[TypeName, TypeRef]()
//  private val javaTypeToValueTypeRef = mutable.Map[Class[_], TypeRef]()
//  private val valueTypeNameToJavaType = mutable.Map[TypeName, Class[_]]()

  private def valueTypeRef(name: String, boxed: TypeRef, jtype: Class[_], enc: Int): TypeRef = {
    val vcls = ctx.requiredClassRef(name)
    boxedTypes(vcls.name) = boxed
    valueTypeEnc(vcls.name) = enc
//    unboxedTypeRef(boxed.name) = vcls
//    javaTypeToValueTypeRef(jtype) = vcls
//    valueTypeNameToJavaType(vcls.name) = jtype
    vcls
  }

  /** The type of the boxed class corresponding to primitive value type `tp`. */
  def boxedType(tp: Type)(implicit ctx: Context): TypeRef = boxedTypes(scalaClassName(tp))

  type PrimitiveClassEnc = Int

  val ByteEnc = 2
  val ShortEnc = ByteEnc * 3
  val CharEnc = 5
  val IntEnc = ShortEnc * CharEnc
  val LongEnc = IntEnc * 7
  val FloatEnc = LongEnc * 11
  val DoubleEnc = FloatEnc * 13
  val BooleanEnc = 17
  val UnitEnc = 19

  def isValueSubType(tref1: TypeRef, tref2: TypeRef)(implicit ctx: Context) =
    valueTypeEnc(tref2.name) % valueTypeEnc(tref1.name) == 0
  def isValueSubClass(sym1: Symbol, sym2: Symbol) =
    valueTypeEnc(sym2.asClass.name) % valueTypeEnc(sym1.asClass.name) == 0

  // ----- Initialization ---------------------------------------------------

  /** Give the scala package a scope where a FunctionN trait is automatically
   *  added when someone looks for it.
   */
  private def makeScalaSpecial()(implicit ctx: Context) = {
    val oldInfo = ScalaPackageClass.classInfo
    val oldDecls = oldInfo.decls
    val newDecls = new MutableScope(oldDecls) {
      override def lookupEntry(name: Name)(implicit ctx: Context): ScopeEntry = {
        val res = super.lookupEntry(name)
        if (res == null && name.isTypeName && name.isSyntheticFunction)
          newScopeEntry(newFunctionNTrait(name.asTypeName))
        else res
      }
    }
    ScalaPackageClass.info = oldInfo.derivedClassInfo(decls = newDecls)
  }

  /** Lists core classes that don't have underlying bytecode, but are synthesized on-the-fly in every reflection universe */
  lazy val syntheticScalaClasses = List(
    AnyClass,
    AnyRefAlias,
    RepeatedParamClass,
    ByNameParamClass2x,
    AnyValClass,
    NullClass,
    NothingClass,
    SingletonClass,
    EqualsPatternClass)

  lazy val syntheticCoreClasses = syntheticScalaClasses ++ List(
    EmptyPackageVal,
    OpsPackageClass)

  /** Lists core methods that don't have underlying bytecode, but are synthesized on-the-fly in every reflection universe */
  lazy val syntheticCoreMethods = AnyMethods ++ ObjectMethods ++ List(String_+, throwMethod)

  lazy val reservedScalaClassNames: Set[Name] = syntheticScalaClasses.map(_.name).toSet

  private[this] var _isInitialized = false
  private def isInitialized = _isInitialized

  def init()(implicit ctx: Context) = {
    this.ctx = ctx
    if (!_isInitialized) {
      makeScalaSpecial()

      // force initialization of every symbol that is synthesized or hijacked by the compiler
      val forced = syntheticCoreClasses ++ syntheticCoreMethods ++ ScalaValueClasses()

      // Enter all symbols from the scalaShadowing package in the scala package
      for (m <- ScalaShadowingPackageClass.info.decls)
        ScalaPackageClass.enter(m)

      _isInitialized = true
    }
  }
}<|MERGE_RESOLUTION|>--- conflicted
+++ resolved
@@ -534,17 +534,14 @@
   def DynamicClass(implicit ctx: Context) = DynamicType.symbol.asClass
   lazy val OptionType: TypeRef                  = ctx.requiredClassRef("scala.Option")
   def OptionClass(implicit ctx: Context) = OptionType.symbol.asClass
-<<<<<<< HEAD
   lazy val SomeType: TypeRef                  = ctx.requiredClassRef("scala.Some")
   def SomeClass(implicit ctx: Context) = SomeType.symbol.asClass
   lazy val NoneModuleRef: TermRef                  = ctx.requiredModuleRef("scala.None")
   def NoneClass(implicit ctx: Context) = NoneModuleRef.symbol.moduleClass.asClass
-=======
   lazy val EnumType: TypeRef                    = ctx.requiredClassRef("scala.Enum")
   def EnumClass(implicit ctx: Context) = EnumType.symbol.asClass
   lazy val EnumValuesType: TypeRef              = ctx.requiredClassRef("scala.runtime.EnumValues")
   def EnumValuesClass(implicit ctx: Context) = EnumValuesType.symbol.asClass
->>>>>>> 09cc2372
   lazy val ProductType: TypeRef                 = ctx.requiredClassRef("scala.Product")
   def ProductClass(implicit ctx: Context) = ProductType.symbol.asClass
     lazy val Product_canEqualR = ProductClass.requiredMethodRef(nme.canEqual_)
