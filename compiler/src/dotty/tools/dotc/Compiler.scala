--- conflicted
+++ resolved
@@ -46,17 +46,13 @@
       List(new PostTyper),          // Additional checks and cleanups after type checking
       List(new sbt.ExtractAPI),     // Sends a representation of the API of classes to sbt via callbacks
       List(new Pickler),            // Generate TASTY info
-<<<<<<< HEAD
-      List(new FirstTransform      // Some transformations to put trees into a canonical form
-           //,new CheckReentrant
-      ),     // Internal use only: Check that compiled program has no data races involving global vars
+      List(new FirstTransform,      // Some transformations to put trees into a canonical form
+           new CheckReentrant),     // Internal use only: Check that compiled program has no data races involving global vars
       List(new RefChecks,           // Various checks mostly related to abstract members and overriding
            new CheckStatic,         // Check restrictions that apply to @static members
-=======
-      List(new FirstTransform,      // Some transformations to put trees into a canonical form
-           new CheckReentrant),     // Internal use only: Check that compiled program has no data races involving global vars
+      List(new FirstTransform),     // Some transformations to put trees into a canonical form
+           // new CheckReentrant),     // Internal use only: Check that compiled program has no data races involving global vars
       List(new CheckStatic,         // Check restrictions that apply to @static members
->>>>>>> 054a4f98
            new ElimRepeated,        // Rewrite vararg parameters and arguments
            new RefChecks,           // Various checks mostly related to abstract members and overriding
            new NormalizeFlags,      // Rewrite some definition flags
