package dotty.tools
package dotc
package typer

import core._
import ast.{Trees, untpd, tpd, TreeInfo}
import util.Positions._
import util.Stats.track
import Trees.Untyped
import Mode.ImplicitsEnabled
import Contexts._
import Flags._
import Denotations._
import NameOps._
import Symbols._
import Types._
import Decorators._
import ErrorReporting._
import Trees._
import Names._
import StdNames._
import ProtoTypes._
import EtaExpansion._
import collection.mutable
import config.Printers._
import TypeApplications._
import language.implicitConversions

object Applications {
  import tpd._
  private val isNamedArg = (arg: Any) => arg.isInstanceOf[Trees.NamedArg[_]]
  def hasNamedArg(args: List[Any]) = args exists isNamedArg

  def extractorMemberType(tp: Type, name: Name, errorPos: Position = NoPosition)(implicit ctx:Context) = {
    val ref = tp member name
    if (ref.isOverloaded)
      errorType(i"Overloaded reference to $ref is not allowed in extractor", errorPos)
    else if (ref.info.isInstanceOf[PolyType])
      errorType(i"Reference to polymorphic $ref: ${ref.info} is not allowed in extractor", errorPos)
    else
      ref.info.widenExpr.dealias
  }

  def productSelectorTypes(tp: Type, errorPos: Position = NoPosition)(implicit ctx:Context): List[Type] = {
    val sels = for (n <- Iterator.from(0)) yield extractorMemberType(tp, nme.selectorName(n), errorPos)
    sels.takeWhile(_.exists).toList
  }

  def productSelectors(tp: Type)(implicit ctx:Context): List[Symbol] = {
    val sels = for (n <- Iterator.from(0)) yield tp.member(nme.selectorName(n)).symbol
    sels.takeWhile(_.exists).toList
  }

  def getUnapplySelectors(tp: Type, args:List[untpd.Tree], pos: Position = NoPosition)(implicit ctx: Context): List[Type] =
    if (defn.isProductSubType(tp) && args.length > 1) productSelectorTypes(tp, pos)
    else tp :: Nil

  def unapplyArgs(unapplyResult: Type, unapplyFn:Tree, args:List[untpd.Tree], pos: Position = NoPosition)(implicit ctx: Context): List[Type] = {

    def seqSelector = defn.RepeatedParamType.appliedTo(unapplyResult.elemType :: Nil)
    def getTp = extractorMemberType(unapplyResult, nme.get, pos)

    // println(s"unapply $unapplyResult ${extractorMemberType(unapplyResult, nme.isDefined)}")
    if (extractorMemberType(unapplyResult, nme.isDefined, pos) isRef defn.BooleanClass) {
      if (getTp.exists)
        if (unapplyFn.symbol.name == nme.unapplySeq) {
          val seqArg = boundsToHi(getTp.firstBaseArgInfo(defn.SeqClass))
          if (seqArg.exists) return args map Function.const(seqArg)
        }
        else return getUnapplySelectors(getTp, args, pos)
      else if (defn.isProductSubType(unapplyResult)) return productSelectorTypes(unapplyResult, pos)
    }
    if (unapplyResult derivesFrom defn.SeqClass) seqSelector :: Nil
    else if (unapplyResult isRef defn.BooleanClass) Nil
    else {
      ctx.error(i"$unapplyResult is not a valid result type of an unapply method of an extractor", pos)
      Nil
    }
  }

  def wrapDefs(defs: mutable.ListBuffer[Tree], tree: Tree)(implicit ctx: Context): Tree =
    if (defs != null && defs.nonEmpty) tpd.Block(defs.toList, tree) else tree
}

import Applications._

trait Applications extends Compatibility { self: Typer =>

  import Applications._
  import tpd.{ cpy => _, _ }
  import untpd.cpy

  /** @param Arg        the type of arguments, could be tpd.Tree, untpd.Tree, or Type
   *  @param methRef    the reference to the method of the application
   *  @param funType    the type of the function part of the application
   *  @param args       the arguments of the application
   *  @param resultType the expected result type of the application
   */
  abstract class Application[Arg](methRef: TermRef, funType: Type, args: List[Arg], resultType: Type)(implicit ctx: Context) {

    /** The type of typed arguments: either tpd.Tree or Type */
    type TypedArg

    /** Given an original argument and the type of the corresponding formal
     *  parameter, produce a typed argument.
     */
    protected def typedArg(arg: Arg, formal: Type): TypedArg

    /** Turn a typed tree into an argument */
    protected def treeToArg(arg: Tree): Arg

    /** Check that argument corresponds to type `formal` and
     *  possibly add it to the list of adapted arguments
     */
    protected def addArg(arg: TypedArg, formal: Type): Unit

    /** Is this an argument of the form `expr: _*` or a RepeatedParamType
     *  derived from such an argument?
     */
    protected def isVarArg(arg: Arg): Boolean

    /** If constructing trees, turn last `n` processed arguments into a
     *  `SeqLiteral` tree with element type `elemFormal`.
     */
    protected def makeVarArg(n: Int, elemFormal: Type): Unit

    /** Signal failure with given message at position of given argument */
    protected def fail(msg: => String, arg: Arg): Unit

    /** Signal failure with given message at position of the application itself */
    protected def fail(msg: => String): Unit

    protected def appPos: Position

    /** The current function part, which might be affected by lifting.
     */
    protected def normalizedFun: Tree

    /** If constructing trees, pull out all parts of the function
     *  which are not idempotent into separate prefix definitions
     */
    protected def liftFun(): Unit = ()

    /** A flag signalling that the typechecking the application was so far succesful */
    private[this] var _ok = true

    def ok = _ok
    def ok_=(x: Boolean) = {
      assert(x || ctx.errorsReported || !ctx.typerState.isCommittable) // !!! DEBUG
      _ok = x
    }

    /** The function's type after widening and instantiating polytypes
     *  with polyparams in constraint set
     */
    val methType = funType.widen match {
      case funType: MethodType => funType
      case funType: PolyType => constrained(funType).resultType
      case tp => tp //was: funType
    }

    /** The arguments re-ordered so that each named argument matches the
     *  same-named formal parameter.
     */
    lazy val orderedArgs =
      if (hasNamedArg(args))
        reorder(args.asInstanceOf[List[untpd.Tree]]).asInstanceOf[List[Arg]]
      else
        args

    protected def init() = methType match {
      case methType: MethodType =>
        // apply the result type constraint, unless method type is dependent
        if (!methType.isDependent) {
          val savedConstraint = ctx.typerState.constraint
          if (!constrainResult(methType.resultType, resultType))
            if (ctx.typerState.isCommittable)
              // defer the problem until after the application;
              // it might be healed by an implicit conversion
              assert(ctx.typerState.constraint eq savedConstraint)
            else
              fail(err.typeMismatchStr(methType.resultType, resultType))
        }
        // match all arguments with corresponding formal parameters
        matchArgs(orderedArgs, methType.paramTypes, 0)
      case _ =>
        if (methType.isError) ok = false
        else fail(s"$methString does not take parameters")
    }

    /** The application was succesful */
    def success = ok

    protected def methodType = methType.asInstanceOf[MethodType]
    private def methString: String = s"method ${methRef.name}: ${methType.show}"

    /** Re-order arguments to correctly align named arguments */
    def reorder[T >: Untyped](args: List[Trees.Tree[T]]): List[Trees.Tree[T]] = {

      /** @param pnames    The list of parameter names that are missing arguments
       *  @param args      The list of arguments that are not yet passed, or that are waiting to be dropped
       *  @param nameToArg A map from as yet unseen names to named arguments
       *  @param todrop    A set of names that have aready be passed as named arguments
       *
       *  For a well-typed application we have the invariants
       *
       *  1. `(args diff toDrop)` can be reordered to match `pnames`
       *  2. For every `(name -> arg)` in `nameToArg`, `arg` is an element of `args`
       */
      def recur(pnames: List[Name], args: List[Trees.Tree[T]],
                nameToArg: Map[Name, Trees.NamedArg[T]], toDrop: Set[Name]): List[Trees.Tree[T]] = pnames match {
        case pname :: pnames1 if nameToArg contains pname =>
          // there is a named argument for this parameter; pick it
          nameToArg(pname) :: recur(pnames1, args, nameToArg - pname, toDrop + pname)
        case _ =>
          def pnamesRest = if (pnames.isEmpty) pnames else pnames.tail
          args match {
            case (arg @ NamedArg(aname, _)) :: args1 =>
              if (toDrop contains aname) // argument is already passed
                recur(pnames, args1, nameToArg, toDrop - aname)
              else if ((nameToArg contains aname) && pnames.nonEmpty) // argument is missing, pass an empty tree
                genericEmptyTree :: recur(pnames.tail, args, nameToArg, toDrop)
              else { // name not (or no longer) available for named arg
                def msg =
                  if (methodType.paramNames contains aname)
                    s"parameter $aname of $methString is already instantiated"
                  else
                    s"$methString does not have a parameter $aname"
                fail(msg, arg.asInstanceOf[Arg])
                arg :: recur(pnamesRest, args1, nameToArg, toDrop)
              }
            case arg :: args1 =>
              arg :: recur(pnamesRest, args1, nameToArg, toDrop) // unnamed argument; pick it
            case Nil => // no more args, continue to pick up any preceding named args
              if (pnames.isEmpty) Nil
              else recur(pnamesRest, args, nameToArg, toDrop)
          }
      }
      val nameAssocs = for (arg @ NamedArg(name, _) <- args) yield (name, arg)
      recur(methodType.paramNames, args, nameAssocs.toMap, Set())
    }

    /** Splice new method reference into existing application */
    def spliceMeth(meth: Tree, app: Tree): Tree = app match {
      case Apply(fn, args) => Apply(spliceMeth(meth, fn), args)
      case TypeApply(fn, targs) => TypeApply(spliceMeth(meth, fn), targs)
      case _ => meth
    }

    /** Find reference to default parameter getter for parameter #n in current
     *  parameter list, or NoType if none was found
     */
    def findDefaultGetter(n: Int)(implicit ctx: Context): Tree = {
      val meth = methRef.symbol.asTerm
      val receiver: Tree = methPart(normalizedFun) match {
        case Select(receiver, _) => receiver
        case mr => mr.tpe.normalizedPrefix match {
          case mr: TermRef => ref(mr)
          case _ => EmptyTree
        }
      }
      val getterPrefix =
        if ((meth is Synthetic) && meth.name == nme.apply) nme.CONSTRUCTOR else meth.name
      def getterName = getterPrefix.defaultGetterName(n)
      if (!meth.hasDefaultParams)
        EmptyTree
      else if (receiver.isEmpty) {
        def findGetter(cx: Context): Tree = {
          if (cx eq NoContext) EmptyTree
          else if (cx.scope != cx.outer.scope &&
            cx.denotNamed(meth.name).hasAltWith(_.symbol == meth)) {
            val denot = cx.denotNamed(getterName)
            assert(denot.exists, s"non-existent getter denotation ($denot) for getter($getterName)")
            ref(TermRef(cx.owner.thisType, getterName, denot))
          } else findGetter(cx.outer)
        }
        findGetter(ctx)
      }
      else {
        def selectGetter(qual: Tree): Tree = {
          val getterDenot = qual.tpe.member(getterName)
          if (getterDenot.exists) qual.select(TermRef(qual.tpe, getterName, getterDenot))
          else EmptyTree
        }
        if (!meth.isClassConstructor)
          selectGetter(receiver)
        else {
          // default getters for class constructors are found in the companion object
          val cls = meth.owner
          val companion = cls.companionModule
          receiver.tpe.baseTypeRef(cls) match {
            case tp: TypeRef if companion.isTerm =>
              selectGetter(ref(TermRef(tp.prefix, companion.asTerm)))
            case _ =>
              EmptyTree
          }
        }
      }
    }

    /** Match re-ordered arguments against formal parameters
     *  @param n   The position of the first parameter in formals in `methType`.
     */
    def matchArgs(args: List[Arg], formals: List[Type], n: Int): Unit = {
      if (success) formals match {
        case formal :: formals1 =>

          def addTyped(arg: Arg, formal: Type) =
            addArg(typedArg(arg, formal), formal)

          def missingArg(n: Int): Unit = {
            val pname = methodType.paramNames(n)
            fail(
              if (pname contains '$') s"not enough arguments for $methString"
              else s"missing argument for parameter $pname of $methString")
          }

          def tryDefault(n: Int, args1: List[Arg]): Unit = {
<<<<<<< HEAD
            liftFun()
            val getter = findDefaultGetter(n + numArgs(normalizedFun))
            if (getter.isEmpty) missingArg(n)
            else {
              addTyped(treeToArg(spliceMeth(getter withPos appPos, normalizedFun)), formal)
              matchArgs(args1, formals1, n + 1)
=======
            findDefaultGetter(n + numArgs(normalizedFun)) match {
              case dref: NamedType =>
                liftFun()
                addTyped(treeToArg(spliceMeth(ref(dref) withPos appPos, normalizedFun)), formal)
                matchArgs(args1, formals1, n + 1)
              case _ =>
                missingArg(n)
>>>>>>> 08392d32
            }
          }

          if (formal.isRepeatedParam)
            args match {
              case arg :: Nil if isVarArg(arg) =>
                addTyped(arg, formal)
              case _ =>
                val elemFormal = formal.argTypesLo.head
                args foreach (addTyped(_, elemFormal))
                makeVarArg(args.length, elemFormal)
            }
          else args match {
            case EmptyTree :: args1 =>
              tryDefault(n, args1)
            case arg :: args1 =>
              addTyped(arg, formal)
              matchArgs(args1, formals1, n + 1)
            case nil =>
              tryDefault(n, args)
          }

        case nil =>
          args match {
            case arg :: args1 => fail(s"too many arguments for $methString", arg)
            case nil =>
          }
      }
    }
  }

  /** Subclass of Application for the cases where we are interested only
   *  in a "can/cannot apply" answer, without needing to construct trees or
   *  issue error messages.
   */
  abstract class TestApplication[Arg](methRef: TermRef, funType: Type, args: List[Arg], resultType: Type)(implicit ctx: Context)
  extends Application[Arg](methRef, funType, args, resultType) {
    type TypedArg = Arg
    type Result = Unit

    /** The type of the given argument */
    protected def argType(arg: Arg, formal: Type): Type

    def typedArg(arg: Arg, formal: Type): Arg = arg
    def addArg(arg: TypedArg, formal: Type) =
      ok = ok & isCompatible(argType(arg, formal), formal)
    def makeVarArg(n: Int, elemFormal: Type) = {}
    def fail(msg: => String, arg: Arg) =
      ok = false
    def fail(msg: => String) =
      ok = false
    def appPos = NoPosition
    lazy val normalizedFun = ref(methRef)
    init()
  }

  /** Subclass of Application for applicability tests with type arguments and value
   *  argument trees.
   */
  class ApplicableToTrees(methRef: TermRef, targs: List[Type], args: List[Tree], resultType: Type)(implicit ctx: Context)
  extends TestApplication(methRef, methRef.widen.appliedTo(targs), args, resultType) {
    def argType(arg: Tree, formal: Type): Type = normalize(arg.tpe, formal)
    def treeToArg(arg: Tree): Tree = arg
    def isVarArg(arg: Tree): Boolean = tpd.isWildcardStarArg(arg)
  }

  /** Subclass of Application for applicability tests with value argument types. */
  class ApplicableToTypes(methRef: TermRef, args: List[Type], resultType: Type)(implicit ctx: Context)
  extends TestApplication(methRef, methRef, args, resultType) {
    def argType(arg: Type, formal: Type): Type = arg
    def treeToArg(arg: Tree): Type = arg.tpe
    def isVarArg(arg: Type): Boolean = arg.isRepeatedParam
  }

  /** Subclass of Application for type checking an Apply node, where
   *  types of arguments are either known or unknown.
   */
  abstract class TypedApply[T >: Untyped](
    app: untpd.Apply, fun: Tree, methRef: TermRef, args: List[Trees.Tree[T]], resultType: Type)(implicit ctx: Context)
  extends Application(methRef, fun.tpe, args, resultType) {
    type TypedArg = Tree
    def isVarArg(arg: Trees.Tree[T]): Boolean = untpd.isWildcardStarArg(arg)
    private var typedArgBuf = new mutable.ListBuffer[Tree]
    private var liftedDefs: mutable.ListBuffer[Tree] = null
    private var myNormalizedFun: Tree = fun
    init()

    def addArg(arg: Tree, formal: Type): Unit =
      typedArgBuf += adaptInterpolated(arg, formal.widenExpr, EmptyTree)

    def makeVarArg(n: Int, elemFormal: Type): Unit = {
      val args = typedArgBuf.takeRight(n).toList
      typedArgBuf.trimEnd(n)
      val seqLit = if (methodType.isJava) JavaSeqLiteral(args) else SeqLiteral(args)
      typedArgBuf += seqToRepeated(seqLit)
    }

    override def appPos = app.pos

    def fail(msg: => String, arg: Trees.Tree[T]) = {
      ctx.error(msg, arg.pos)
      ok = false
    }

    def fail(msg: => String) = {
      ctx.error(msg, app.pos)
      ok = false
    }

    def normalizedFun = myNormalizedFun

    override def liftFun(): Unit =
      if (liftedDefs == null) {
        liftedDefs = new mutable.ListBuffer[Tree]
        myNormalizedFun = liftApp(liftedDefs, myNormalizedFun)
      }

    /** The index of the first difference between lists of trees `xs` and `ys`,
     *  where `EmptyTree`s in the second list are skipped.
     *  -1 if there are no differences.
     */
    private def firstDiff[T <: Trees.Tree[_]](xs: List[T], ys: List[T], n: Int = 0): Int = xs match {
      case x :: xs1 =>
        ys match {
          case EmptyTree :: ys1 => firstDiff(xs1, ys1, n)
          case y :: ys1 => if (x ne y) n else firstDiff(xs1, ys1, n + 1)
          case nil => n
        }
      case nil =>
        ys match {
          case EmptyTree :: ys1 => firstDiff(xs, ys1, n)
          case y :: ys1 => n
          case nil => -1
        }
    }
    private def sameSeq[T <: Trees.Tree[_]](xs: List[T], ys: List[T]): Boolean = firstDiff(xs, ys) < 0

    val result = {
      var typedArgs = typedArgBuf.toList
      val app0 = cpy.Apply(app)(normalizedFun, typedArgs)
      val app1 =
        if (!success) app0.withType(ErrorType)
        else {
          if (!sameSeq(args, orderedArgs)) {
            // need to lift arguments to maintain evaluation order in the
            // presence of argument reorderings.
            liftFun()
            val eqSuffixLength = firstDiff(app.args.reverse, orderedArgs.reverse)
            val (liftable, rest) = typedArgs splitAt (typedArgs.length - eqSuffixLength)
            typedArgs = liftArgs(liftedDefs, methType, liftable) ++ rest
          }
          if (sameSeq(typedArgs, args)) // trick to cut down on tree copying
            typedArgs = args.asInstanceOf[List[Tree]]
          assignType(app0, normalizedFun, typedArgs)
        }
      wrapDefs(liftedDefs, app1)
    }
  }

  /** Subclass of Application for type checking an Apply node with untyped arguments. */
  class ApplyToUntyped(app: untpd.Apply, fun: Tree, methRef: TermRef, proto: FunProto, resultType: Type)(implicit ctx: Context)
  extends TypedApply(app, fun, methRef, proto.args, resultType) {
    def typedArg(arg: untpd.Tree, formal: Type): TypedArg = proto.typedArg(arg, formal.widenExpr)
    def treeToArg(arg: Tree): untpd.Tree = untpd.TypedSplice(arg)
  }

  /** Subclass of Application for type checking an Apply node with typed arguments. */
  class ApplyToTyped(app: untpd.Apply, fun: Tree, methRef: TermRef, args: List[Tree], resultType: Type)(implicit ctx: Context)
  extends TypedApply[Type](app, fun, methRef, args, resultType) {
      // Dotty deviation: Dotc infers Untyped for the supercall. This seems to be according to the rules
      // (of both Scala and Dotty). Untyped is legal, and a subtype of Typed, whereas TypeApply
      // is invariant in the type parameter, so the minimal type should be inferred. But then typedArg does
      // not match the abstract method in Application and an abstract class error results.
    def typedArg(arg: tpd.Tree, formal: Type): TypedArg = arg
    def treeToArg(arg: Tree): Tree = arg
  }

  def typedApply(tree: untpd.Apply, pt: Type)(implicit ctx: Context): Tree = {

    def realApply(implicit ctx: Context): Tree = track("realApply") {
      def argCtx(implicit ctx: Context) =
        if (untpd.isSelfConstrCall(tree)) ctx.thisCallArgContext else ctx
      var proto = new FunProto(tree.args, IgnoredProto(pt), this)(argCtx)
      val fun1 = typedExpr(tree.fun, proto)

      // Warning: The following line is dirty and fragile. We record that auto-tupling was demanded as
      // a side effect in adapt. If it was, we assume the tupled proto-type in the rest of the application.
      // This crucially relies on he fact that `proto` is used only in a single call of `adapt`,
      // otherwise we would get possible cross-talk between different `adapt` calls using the same
      // prototype. A cleaner alternative would be to return a modified prototype from `adapt` together with
      // a modified tree but this would be more convoluted and less efficient.
      if (proto.isTupled) proto = proto.tupled

      methPart(fun1).tpe match {
        case funRef: TermRef =>
          tryEither { implicit ctx =>
            val app =
              if (proto.argsAreTyped) new ApplyToTyped(tree, fun1, funRef, proto.typedArgs, pt)
              else new ApplyToUntyped(tree, fun1, funRef, proto, pt)(argCtx)
            val result = app.result
            ConstFold(result)
          } { (failedVal, failedState) =>
            val fun2 = tryInsertImplicitOnQualifier(fun1, proto)
            if (fun1 eq fun2) {
              failedState.commit()
              failedVal
            } else typedApply(
              cpy.Apply(tree)(untpd.TypedSplice(fun2), proto.typedArgs map untpd.TypedSplice), pt)
          }
        case _ =>
          fun1.tpe match {
            case ErrorType => tree.withType(ErrorType)
            case tp => handleUnexpectedFunType(tree, fun1)
          }
      }
    }

    /** Convert expression like
     *
     *     e += (args)
     *
     *  where the lifted-for-assignment version of e is { val xs = es; e' } to
     *
     *     { val xs = es; e' = e' + args }
     */
     def typedOpAssign: Tree = track("typedOpAssign") {
      val Apply(Select(lhs, name), rhss) = tree
      val lhs1 = typedExpr(lhs)
      val liftedDefs = new mutable.ListBuffer[Tree]
      val lhs2 = untpd.TypedSplice(liftAssigned(liftedDefs, lhs1))
      val assign = untpd.Assign(lhs2, untpd.Apply(untpd.Select(lhs2, name.init), rhss))
      wrapDefs(liftedDefs, typed(assign))
    }

    if (untpd.isOpAssign(tree))
      tryEither {
        implicit ctx => realApply
      } { (failedVal, failedState) =>
        tryEither {
          implicit ctx => typedOpAssign
        } { (_, _) =>
          failedState.commit()
          failedVal
        }
      }
    else realApply
  }

  /** Overridden in ReTyper to handle primitive operations that can be generated after erasure */
  protected def handleUnexpectedFunType(tree: untpd.Apply, fun: Tree)(implicit ctx: Context): Tree =
    throw new Error(s"unexpected type.\n fun = $fun,\n methPart(fun) = ${methPart(fun)},\n methPart(fun).tpe = ${methPart(fun).tpe},\n tpe = ${fun.tpe}")

  def typedTypeApply(tree: untpd.TypeApply, pt: Type)(implicit ctx: Context): Tree = track("typedTypeApply") {
    var typedArgs = tree.args mapconserve (typedType(_))
    val typedFn = typedExpr(tree.fun, PolyProto(typedArgs.tpes, pt))
    typedFn.tpe.widen match {
      case pt: PolyType =>
        def adaptTypeArg(tree: tpd.Tree, bound: Type): tpd.Tree =
          if (bound.isLambda && !tree.tpe.isLambda && tree.tpe.typeParams.nonEmpty)
            tree.withType(tree.tpe.EtaExpand)
          else tree
        if (typedArgs.length <= pt.paramBounds.length)
          typedArgs = typedArgs.zipWithConserve(pt.paramBounds)(adaptTypeArg)
        checkBounds(typedArgs, pt, tree.pos)
      case _ =>
    }
    assignType(cpy.TypeApply(tree)(typedFn, typedArgs), typedFn, typedArgs)
  }

  def typedUnApply(tree: untpd.Apply, selType: Type)(implicit ctx: Context): Tree = track("typedUnApply") {
    val Apply(qual, args) = tree

    def notAnExtractor(tree: Tree) =
      errorTree(tree, s"${qual.show} cannot be used as an extractor in a pattern because it lacks an unapply or unapplySeq method")

    /** If this is a term ref tree, try to typecheck with its type name.
     *  If this refers to a type alias, follow the alias, and if
     *  one finds a class, reference the class companion module.
     */
    def followTypeAlias(tree: untpd.Tree): untpd.Tree = {
      tree match {
        case tree: untpd.RefTree =>
          val ttree = typedType(untpd.rename(tree, tree.name.toTypeName))
          ttree.tpe match {
            case alias: TypeRef if alias.info.isAlias =>
              companionRef(alias) match {
                case companion: TermRef => return untpd.ref(companion) withPos tree.pos
                case _ =>
              }
            case _ =>
          }
        case _ =>
      }
      untpd.EmptyTree
    }

    /** A typed qual.unappy or qual.unappySeq tree, if this typechecks.
     *  Otherwise fallBack with (maltyped) qual.unapply as argument
     *  Note: requires special handling for overloaded occurrences of
     *  unapply or unapplySeq. We first try to find a non-overloaded
     *  method which matches any type. If that fails, we try to find an
     *  overloaded variant which matches one of the argument types.
     *  In fact, overloaded unapply's are problematic because a non-
     *  overloaded unapply does *not* need to be applicable to its argument
     *  whereas overloaded variants need to have a conforming variant.
     */
    def trySelectUnapply(qual: untpd.Tree)(fallBack: Tree => Tree): Tree = {
      val genericProto = new UnapplyFunProto(WildcardType, this)
      def specificProto = new UnapplyFunProto(selType, this)
      // try first for non-overloaded, then for overloaded ocurrences
      def tryWithName(name: TermName)(fallBack: Tree => Tree)(implicit ctx: Context): Tree =
        tryEither {
          implicit ctx => typedExpr(untpd.Select(qual, name), genericProto)
        } {
          (sel, _) =>
            tryEither {
              implicit ctx => typedExpr(untpd.Select(qual, name), specificProto)
            } {
              (_, _) => fallBack(sel)
            }
        }
      // try first for unapply, then for unapplySeq
      tryWithName(nme.unapply) {
        sel => tryWithName(nme.unapplySeq)(_ => fallBack(sel)) // for backwards compatibility; will be dropped
      }
    }

    /** Produce a typed qual.unappy or qual.unappySeq tree, or
     *  else if this fails follow a type alias and try again.
     */
    val unapplyFn = trySelectUnapply(qual) { sel =>
      val qual1 = followTypeAlias(qual)
      if (qual1.isEmpty) notAnExtractor(sel)
      else trySelectUnapply(qual1)(_ => notAnExtractor(sel))
    }

    def fromScala2x = unapplyFn.symbol.exists && (unapplyFn.symbol.owner is Scala2x)

    /** Can `subtp` be made to be a subtype of `tp`, possibly by dropping some
     *  refinements in `tp`?
     */
    def isSubTypeOfParent(subtp: Type, tp: Type)(implicit ctx: Context): Boolean =
      if (subtp <:< tp) true
      else tp match {
        case RefinedType(parent, _) => isSubTypeOfParent(subtp, parent)
        case _ => false
      }

    unapplyFn.tpe.widen match {
      case mt: MethodType if mt.paramTypes.length == 1 && !mt.isDependent =>
        val m = mt
        val unapplyArgType = mt.paramTypes.head
        unapp.println(i"unapp arg tpe = $unapplyArgType, pt = $selType")
        def wpt = widenForMatchSelector(selType) // needed?
        val ownType =
          if (selType <:< unapplyArgType) {
            //fullyDefinedType(unapplyArgType, "extractor argument", tree.pos)
            unapp.println(i"case 1 $unapplyArgType ${ctx.typerState.constraint}")
<<<<<<< HEAD
            pt
=======
            selType
>>>>>>> 08392d32
          } else if (isSubTypeOfParent(unapplyArgType, wpt)(ctx.addMode(Mode.GADTflexible))) {
            maximizeType(unapplyArgType) match {
              case Some(tvar) =>
                def msg =
                  d"""There is no best instantiation of pattern type $unapplyArgType
                     |that makes it a subtype of selector type $selType.
                     |Non-variant type variable ${tvar.origin} cannot be uniquely instantiated.""".stripMargin
                if (fromScala2x) {
                  // We can't issue an error here, because in Scala 2, ::[B] is invariant
                  // whereas List[+T] is covariant. According to the strict rule, a pattern
                  // match of a List[C] against a case x :: xs is illegal, because
                  // B cannot be uniquely instantiated. Of course :: should have been
                  // covariant in the first place, but in the Scala libraries it isn't.
                  // So for now we allow these kinds of patterns, even though they
                  // can open unsoundness holes. See SI-7952 for an example of the hole this opens.
                  if (ctx.settings.verbose.value) ctx.warning(msg, tree.pos)
                } else {
                  unapp.println(s" ${unapplyFn.symbol.owner} ${unapplyFn.symbol.owner is Scala2x}")
                  ctx.error(msg, tree.pos)
                }
              case _ =>
            }
            unapp.println(i"case 2 $unapplyArgType ${ctx.typerState.constraint}")
            unapplyArgType
          } else {
            unapp.println("Neither sub nor super")
            unapp.println(TypeComparer.explained(implicit ctx => unapplyArgType <:< wpt))
            errorType(
              d"Pattern type $unapplyArgType is neither a subtype nor a supertype of selector type $wpt",
              tree.pos)
          }

        val dummyArg = dummyTreeOfType(unapplyArgType)
        val unapplyApp = typedExpr(untpd.TypedSplice(Apply(unapplyFn, dummyArg :: Nil)))
        val unapplyImplicits = unapplyApp match {
          case Apply(Apply(unapply, `dummyArg` :: Nil), args2) => assert(args2.nonEmpty); args2
          case Apply(unapply, `dummyArg` :: Nil) => Nil
        }

        var argTypes = unapplyArgs(unapplyApp.tpe, unapplyFn, args, tree.pos)
        for (argType <- argTypes) assert(!argType.isInstanceOf[TypeBounds], unapplyApp.tpe.show)
        val bunchedArgs = argTypes match {
          case argType :: Nil =>
            if (argType.isRepeatedParam) untpd.SeqLiteral(args) :: Nil
            else if (args.lengthCompare(1) > 0 && ctx.canAutoTuple) untpd.Tuple(args) :: Nil
            else args
          case _ => args
        }
        if (argTypes.length != bunchedArgs.length) {
          ctx.error(d"wrong number of argument patterns for $qual; expected: ($argTypes%, %)", tree.pos)
          argTypes = argTypes.take(args.length) ++
            List.fill(argTypes.length - args.length)(WildcardType)
        }
        val unapplyPatterns = (bunchedArgs, argTypes).zipped map (typed(_, _))
        val result = assignType(cpy.UnApply(tree)(unapplyFn, unapplyImplicits, unapplyPatterns), ownType)
        unapp.println(s"unapply patterns = $unapplyPatterns")
        if ((ownType eq selType) || ownType.isError) result
        else Typed(result, TypeTree(ownType))
      case tp =>
        val unapplyErr = if (tp.isError) unapplyFn else notAnExtractor(unapplyFn)
        val typedArgsErr = args mapconserve (typed(_, defn.AnyType))
        cpy.UnApply(tree)(unapplyErr, Nil, typedArgsErr) withType ErrorType
    }
  }

  /** Is given method reference applicable to type arguments `targs` and argument trees `args`?
   *  @param  resultType   The expected result type of the application
   */
  def isApplicable(methRef: TermRef, targs: List[Type], args: List[Tree], resultType: Type)(implicit ctx: Context): Boolean = {
    val nestedContext = ctx.fresh.setExploreTyperState
    new ApplicableToTrees(methRef, targs, args, resultType)(nestedContext).success
  }

  /** Is given method reference applicable to argument types `args`?
   *  @param  resultType   The expected result type of the application
   */
  def isApplicable(methRef: TermRef, args: List[Type], resultType: Type)(implicit ctx: Context): Boolean = {
    val nestedContext = ctx.fresh.setExploreTyperState
    new ApplicableToTypes(methRef, args, resultType)(nestedContext).success
  }

  /** Is given type applicable to type arguments `targs` and argument trees `args`,
   *  possibly after inserting an `apply`?
   *  @param  resultType   The expected result type of the application
   */
  def isApplicable(tp: Type, targs: List[Type], args: List[Tree], resultType: Type)(implicit ctx: Context): Boolean =
    onMethod(tp, isApplicable(_, targs, args, resultType))

  /** Is given type applicable to argument types `args`, possibly after inserting an `apply`?
   *  @param  resultType   The expected result type of the application
   */
  def isApplicable(tp: Type, args: List[Type], resultType: Type)(implicit ctx: Context): Boolean =
    onMethod(tp, isApplicable(_, args, resultType))

  private def onMethod(tp: Type, p: TermRef => Boolean)(implicit ctx: Context): Boolean = tp match {
    case methRef: TermRef if methRef.widenSingleton.isInstanceOf[MethodicType] =>
      p(methRef)
    case mt: MethodicType =>
      p(mt.narrow)
    case _ =>
      tp.member(nme.apply).hasAltWith(d => p(TermRef(tp, nme.apply, d)))
  }

  /** In a set of overloaded applicable alternatives, is `alt1` at least as good as
   *  `alt2`? `alt1` and `alt2` are nonoverloaded references.
   */
  def isAsGood(alt1: TermRef, alt2: TermRef)(implicit ctx: Context): Boolean = track("isAsGood") { ctx.traceIndented(i"isAsGood($alt1, $alt2)", overload) {

    assert(alt1 ne alt2)

    /** Is class or module class `sym1` derived from class or module class `sym2`?
     *  Module classes also inherit the relationship from their companions.
     */
    def isDerived(sym1: Symbol, sym2: Symbol): Boolean =
      if (sym1 isSubClass sym2) true
      else if (sym2 is Module) isDerived(sym1, sym2.companionClass)
      else (sym1 is Module) && isDerived(sym1.companionClass, sym2)

    /** Is alternative `alt1` with type `tp1` as specific as alternative
     *  `alt2` with type `tp2` ? This is the case if
     *
     *    1. `tp2` is a method or poly type but `tp1` isn't, or `tp1` is nullary.
     *    2. `tp2` and `tp1` are method or poly types and `tp2` can be applied to the parameters of `tp1`.
     *    3. Neither `tp1` nor `tp2` are method or poly types and `tp1` is compatible with `tp2`.
     */
    def isAsSpecific(alt1: TermRef, tp1: Type, alt2: TermRef, tp2: Type): Boolean = ctx.traceIndented(i"isAsSpecific $tp1 $tp2", overload) { tp1 match {
      case tp1: PolyType =>
        val tparams = ctx.newTypeParams(alt1.symbol, tp1.paramNames, EmptyFlags, tp1.instantiateBounds)
        isAsSpecific(alt1, tp1.instantiate(tparams map (_.typeRef)), alt2, tp2)
      case tp1: MethodType =>
        def repeatedToSingle(tp: Type) = if (tp.isRepeatedParam) tp.argTypesHi.head else tp
        isApplicable(alt2, tp1.paramTypes map repeatedToSingle, WildcardType) ||
        tp1.paramTypes.isEmpty && tp2.isInstanceOf[MethodOrPoly]
      case _ =>
        tp2 match {
          case tp2: MethodOrPoly => true
          case _ => isCompatible(tp1, tp2)
        }
    }}

    /** Drop any implicit parameter section */
    def stripImplicit(tp: Type): Type = tp match {
      case mt: ImplicitMethodType if !mt.isDependent =>
        mt.resultType // todo: make sure implicit method types are not dependent
      case pt: PolyType =>
        pt.derivedPolyType(pt.paramNames, pt.paramBounds, stripImplicit(pt.resultType))
      case _ =>
        tp
    }

    val owner1 = if (alt1.symbol.exists) alt1.symbol.owner else NoSymbol
    val owner2 = if (alt2.symbol.exists) alt2.symbol.owner else NoSymbol
    val tp1 = stripImplicit(alt1.widen)
    val tp2 = stripImplicit(alt2.widen)

    def winsOwner1 = isDerived(owner1, owner2)
    def winsType1  = isAsSpecific(alt1, tp1, alt2, tp2)
    def winsOwner2 = isDerived(owner2, owner1)
    def winsType2  = isAsSpecific(alt2, tp2, alt1, tp1)

    implicits.println(i"isAsGood($alt1, $alt2)? $tp1 $tp2 $winsOwner1 $winsType1 $winsOwner2 $winsType2")

    // Assume the following probabilities:
    //
    // P(winsOwnerX) = 2/3
    // P(winsTypeX) = 1/3
    //
    // Then the call probabilities of the 4 basic operations are as follows:
    //
    // winsOwner1: 1/1
    // winsOwner2: 1/1
    // winsType1 : 7/9
    // winsType2 : 4/9

    if (winsOwner1) /* 6/9 */ !winsOwner2 || /* 4/9 */ winsType1 || /* 8/27 */ !winsType2
    else if (winsOwner2) /* 2/9 */ winsType1 && /* 2/27 */ !winsType2
    else /* 1/9 */ winsType1 || /* 2/27 */ !winsType2
  }}

  def narrowMostSpecific(alts: List[TermRef])(implicit ctx: Context): List[TermRef] = track("narrowMostSpecific") {
    (alts: @unchecked) match {
      case alt :: alts1 =>
        def winner(bestSoFar: TermRef, alts: List[TermRef]): TermRef = alts match {
          case alt :: alts1 =>
            winner(if (isAsGood(alt, bestSoFar)) alt else bestSoFar, alts1)
          case nil =>
            bestSoFar
        }
        val best = winner(alt, alts1)
        def asGood(alts: List[TermRef]): List[TermRef] = alts match {
          case alt :: alts1 =>
            if ((alt eq best) || !isAsGood(alt, best)) asGood(alts1)
            else alt :: asGood(alts1)
          case nil =>
            Nil
        }
        best :: asGood(alts)
    }
  }

  /** Resolve overloaded alternative `alts`, given expected type `pt` and
   *  possibly also type argument `targs` that need to be applied to each alternative
   *  to form the method type.
   *  todo: use techniques like for implicits to pick candidates quickly?
   */
  def resolveOverloaded(alts: List[TermRef], pt: Type, targs: List[Type] = Nil)(implicit ctx: Context): List[TermRef] = track("resolveOverloaded") {

    def isDetermined(alts: List[TermRef]) = alts.isEmpty || alts.tail.isEmpty

    /** The shape of given tree as a type; cannot handle named arguments. */
    def typeShape(tree: untpd.Tree): Type = tree match {
      case untpd.Function(args, body) =>
        defn.FunctionType(args map Function.const(defn.AnyType), typeShape(body))
      case _ =>
        defn.NothingType
    }

    /** The shape of given tree as a type; is more expensive than
     *  typeShape but can can handle named arguments.
     */
    def treeShape(tree: untpd.Tree): Tree = tree match {
      case NamedArg(name, arg) =>
        val argShape = treeShape(arg)
        cpy.NamedArg(tree)(name, argShape).withType(argShape.tpe)
      case _ =>
        dummyTreeOfType(typeShape(tree))
    }

    def narrowByTypes(alts: List[TermRef], argTypes: List[Type], resultType: Type): List[TermRef] =
      alts filter (isApplicable(_, argTypes, resultType))

    val candidates = pt match {
      case pt @ FunProto(args, resultType, _) =>
        val numArgs = args.length

        def sizeFits(alt: TermRef, tp: Type): Boolean = tp match {
          case tp: PolyType => sizeFits(alt, tp.resultType)
          case MethodType(_, ptypes) =>
            val numParams = ptypes.length
            def isVarArgs = ptypes.nonEmpty && ptypes.last.isRepeatedParam
            def hasDefault = alt.symbol.hasDefaultParams
            if (numParams == numArgs) true
            else if (numParams < numArgs) isVarArgs
            else if (numParams > numArgs + 1) hasDefault
            else isVarArgs || hasDefault
          case _ =>
            numArgs == 0
        }

        def narrowBySize(alts: List[TermRef]): List[TermRef] =
          alts filter (alt => sizeFits(alt, alt.widen))

        def narrowByShapes(alts: List[TermRef]): List[TermRef] =
          if (args exists (_.isInstanceOf[untpd.Function]))
            if (args exists (_.isInstanceOf[Trees.NamedArg[_]]))
              narrowByTrees(alts, args map treeShape, resultType)
            else
              narrowByTypes(alts, args map typeShape, resultType)
          else
            alts

        def narrowByTrees(alts: List[TermRef], args: List[Tree], resultType: Type): List[TermRef] =
          alts filter (isApplicable(_, targs, args, resultType))

        val alts1 = narrowBySize(alts)
        if (isDetermined(alts1)) alts1
        else {
          val alts2 = narrowByShapes(alts1)
          if (isDetermined(alts2)) alts2
          else narrowByTrees(alts2, pt.typedArgs, resultType)
        }

      case pt @ PolyProto(targs, pt1) =>
        val alts1 = alts filter pt.isMatchedBy
        resolveOverloaded(alts1, pt1, targs)

      case defn.FunctionType(args, resultType) =>
        narrowByTypes(alts, args, resultType)

      case pt =>
        alts filter (normalizedCompatible(_, pt))
    }
    if (isDetermined(candidates)) candidates
    else narrowMostSpecific(candidates) match {
      case result @ (alt1 :: alt2 :: _) =>
        val deepPt = pt.deepenProto
        if (deepPt ne pt) resolveOverloaded(alts, deepPt, targs)
        else result
      case result =>
        result
    }
  }
}

/*
  def typedApply(app: untpd.Apply, fun: Tree, methRef: TermRef, args: List[Tree], resultType: Type)(implicit ctx: Context): Tree = track("typedApply") {
    new ApplyToTyped(app, fun, methRef, args, resultType).result
  }

  def typedApply(fun: Tree, methRef: TermRef, args: List[Tree], resultType: Type)(implicit ctx: Context): Tree =
    typedApply(untpd.Apply(untpd.TypedSplice(fun), args), fun, methRef, args, resultType)
*/<|MERGE_RESOLUTION|>--- conflicted
+++ resolved
@@ -132,7 +132,8 @@
 
     protected def appPos: Position
 
-    /** The current function part, which might be affected by lifting.
+    /** If constructing trees, the current function part, which might be
+     *  affected by lifting. EmptyTree otherwise.
      */
     protected def normalizedFun: Tree
 
@@ -316,22 +317,12 @@
           }
 
           def tryDefault(n: Int, args1: List[Arg]): Unit = {
-<<<<<<< HEAD
             liftFun()
             val getter = findDefaultGetter(n + numArgs(normalizedFun))
             if (getter.isEmpty) missingArg(n)
             else {
               addTyped(treeToArg(spliceMeth(getter withPos appPos, normalizedFun)), formal)
               matchArgs(args1, formals1, n + 1)
-=======
-            findDefaultGetter(n + numArgs(normalizedFun)) match {
-              case dref: NamedType =>
-                liftFun()
-                addTyped(treeToArg(spliceMeth(ref(dref) withPos appPos, normalizedFun)), formal)
-                matchArgs(args1, formals1, n + 1)
-              case _ =>
-                missingArg(n)
->>>>>>> 08392d32
             }
           }
 
@@ -682,7 +673,6 @@
 
     unapplyFn.tpe.widen match {
       case mt: MethodType if mt.paramTypes.length == 1 && !mt.isDependent =>
-        val m = mt
         val unapplyArgType = mt.paramTypes.head
         unapp.println(i"unapp arg tpe = $unapplyArgType, pt = $selType")
         def wpt = widenForMatchSelector(selType) // needed?
@@ -690,11 +680,7 @@
           if (selType <:< unapplyArgType) {
             //fullyDefinedType(unapplyArgType, "extractor argument", tree.pos)
             unapp.println(i"case 1 $unapplyArgType ${ctx.typerState.constraint}")
-<<<<<<< HEAD
-            pt
-=======
             selType
->>>>>>> 08392d32
           } else if (isSubTypeOfParent(unapplyArgType, wpt)(ctx.addMode(Mode.GADTflexible))) {
             maximizeType(unapplyArgType) match {
               case Some(tvar) =>
