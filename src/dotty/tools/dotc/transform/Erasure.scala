--- conflicted
+++ resolved
@@ -332,15 +332,6 @@
     }
 
     override def typedTypeApply(tree: untpd.TypeApply, pt: Type)(implicit ctx: Context) = {
-<<<<<<< HEAD
-      val TypeApply(fun, args) = tree
-      val fun1 = typedExpr(fun, WildcardType)
-      fun1.tpe.widen match {
-        case funTpe: PolyType =>
-          val args1 = args.mapconserve(typedType(_))
-          untpd.cpy.TypeApply(tree)(fun1, args1).withType(funTpe.instantiate(args1.tpes))
-        case _ => fun1
-=======
       val ntree = interceptTypeApply(tree.asInstanceOf[TypeApply])
 
       ntree match {
@@ -353,7 +344,6 @@
             case _ => fun1
           }
         case _ => typedExpr(ntree, pt)
->>>>>>> 08392d32
       }
     }
 
