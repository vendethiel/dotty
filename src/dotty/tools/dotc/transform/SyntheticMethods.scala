--- conflicted
+++ resolved
@@ -48,11 +48,7 @@
    */
   def syntheticMethods(clazz: ClassSymbol)(implicit ctx: Context): List[Tree] = {
     val clazzType = clazz.typeRef
-<<<<<<< HEAD
-    def accessors = clazz.decls.filter(sym => sym.is(CaseAccessor) && !sym.isSetter)
-=======
-    def accessors = clazz.decls.filter(_ is CaseAccessor).toList
->>>>>>> 08392d32
+    def accessors = clazz.decls.filter(sym => sym.is(CaseAccessor) && !sym.isSetter).toList // !!! drop after fixing elsewhere
 
     val symbolsToSynthesize: List[Symbol] =
       if (clazz.is(Case)) caseSymbols
