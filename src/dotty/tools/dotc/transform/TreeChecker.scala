--- conflicted
+++ resolved
@@ -20,10 +20,7 @@
 import ast.Trees._
 import ast.{tpd, untpd}
 import util.SourcePosition
-<<<<<<< HEAD
 import ProtoTypes._
-=======
->>>>>>> 08392d32
 import java.lang.AssertionError
 
 /** Run by -Ycheck option after a given phase, this class retypes all syntax trees
@@ -126,8 +123,11 @@
      *  of a helper value without having to do a change owner traversal of the expression.
      */
     override def typedStats(trees: List[untpd.Tree], exprOwner: Symbol)(implicit ctx: Context): List[Tree] = {
-<<<<<<< HEAD
-      for (tree <- trees if tree.isDef) checkOwner(tree)
+      for (tree <- trees) tree match {
+        case tree: untpd.DefTree => checkOwner(tree)
+        case _: untpd.Thicket => assert(false, "unexpanded thicket in statement sequence")
+        case _ =>
+      }
       super.typedStats(trees, exprOwner)
     }
 
@@ -138,20 +138,6 @@
       def isPrimaryConstructorReturn =
         ctx.owner.isPrimaryConstructor && pt.isRef(ctx.owner.owner) && tree.tpe.isRef(defn.UnitClass)
       if (ctx.mode.isExpr && !isPrimaryConstructorReturn && !pt.isInstanceOf[FunProto])
-=======
-      for (tree <- trees) tree match {
-        case tree: untpd.DefTree => checkOwner(tree)
-        case _: untpd.Thicket => assert(false, "unexpanded thicket in statement sequence")
-        case _ =>
-      }
-      super.typedStats(trees, exprOwner)
-    }
-
-
-    override def adapt(tree: Tree, pt: Type, original: untpd.Tree = untpd.EmptyTree)(implicit ctx: Context) = {
-      if (ctx.mode.isExpr)
-        if(!(tree.tpe <:< pt))
->>>>>>> 08392d32
         assert(tree.tpe <:< pt,
             s"error at ${sourcePos(tree.pos)}\n" +
             err.typeMismatchStr(tree.tpe, pt))
