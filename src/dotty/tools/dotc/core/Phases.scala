--- conflicted
+++ resolved
@@ -9,14 +9,10 @@
 import config.Printers._
 import scala.collection.mutable.{ListBuffer, ArrayBuffer}
 import dotty.tools.dotc.transform.TreeTransforms.{TreeTransformer, MiniPhase, TreeTransform}
-import dotty.tools.dotc.transform.{ExplicitOuter, TreeTransforms, Erasure, Flatten}
+import dotty.tools.dotc.transform.{ExplicitOuter, TreeTransforms, Erasure, Flatten, GettersSetters}
 import Periods._
 import typer.{FrontEnd, RefChecks}
 import ast.tpd
-<<<<<<< HEAD
-import dotty.tools.dotc.transform.{Erasure, Flatten, GettersSetters}
-=======
->>>>>>> 08392d32
 
 trait Phases {
   self: Context =>
@@ -172,21 +168,15 @@
     private val refChecksCache = new PhaseCache(classOf[RefChecks])
     private val erasureCache = new PhaseCache(classOf[Erasure])
     private val flattenCache = new PhaseCache(classOf[Flatten])
-<<<<<<< HEAD
+    private val explicitOuterCache = new PhaseCache(classOf[ExplicitOuter])
     private val gettersSettersCache = new PhaseCache(classOf[GettersSetters])
-=======
-    private val explicitOuterCache = new PhaseCache(classOf[ExplicitOuter])
->>>>>>> 08392d32
 
     def typerPhase = typerCache.phase
     def refchecksPhase = refChecksCache.phase
     def erasurePhase = erasureCache.phase
     def flattenPhase = flattenCache.phase
-<<<<<<< HEAD
+    def explicitOuter = explicitOuterCache.phase
     def gettersSettersPhase = gettersSettersCache.phase
-=======
-    def explicitOuter = explicitOuterCache.phase
->>>>>>> 08392d32
 
     def isAfterTyper(phase: Phase): Boolean = phase.id > typerPhase.id
   }
@@ -211,14 +201,11 @@
     /** Check what the phase achieves, to be called at any point after it is finished.
      */
     def checkPostCondition(tree: tpd.Tree)(implicit ctx: Context): Unit = ()
-<<<<<<< HEAD
 
     /** If set, allow missing or superfluous arguments in applications
      *  and type applications.
      */
     def relaxedTyping: Boolean = false
-=======
->>>>>>> 08392d32
 
     def exists: Boolean = true
 
