--- conflicted
+++ resolved
@@ -196,7 +196,7 @@
     final def hasAnnotation(cls: Symbol)(implicit ctx: Context) =
       dropOtherAnnotations(annotations, cls).nonEmpty
 
-    /** Optionally, get annotation matching the given class symbol */
+    /** Optionally, the annotation matching the given class symbol */
     final def getAnnotation(cls: Symbol)(implicit ctx: Context): Option[Annotation] =
       dropOtherAnnotations(annotations, cls) match {
         case annot :: _ => Some(annot)
@@ -444,11 +444,7 @@
 
     /** Does this symbol denote the primary constructor of its enclosing class? */
     final def isPrimaryConstructor(implicit ctx: Context) =
-<<<<<<< HEAD
       isConstructor && owner.primaryConstructor == symbol
-=======
-      isConstructor && owner.primaryConstructor.denot == this
->>>>>>> 08392d32
 
     /** Is this a subclass of the given class `base`? */
     def isSubClass(base: Symbol)(implicit ctx: Context) = false
@@ -936,11 +932,7 @@
       privateWithin: Symbol = null,
       annotations: List[Annotation] = null)(implicit ctx: Context) =
     { // simulate default parameters, while also passing implicit context ctx to the default values
-<<<<<<< HEAD
       val initFlags1 = (if (initFlags != UndefinedFlags) initFlags else this.flags) &~ Frozen
-=======
-      val initFlags1 = if (initFlags != UndefinedFlags) initFlags else this.flags &~ Frozen
->>>>>>> 08392d32
       val info1 = if (info != null) info else this.info
       val privateWithin1 = if (privateWithin != null) privateWithin else this.privateWithin
       val annotations1 = if (annotations != null) annotations else this.annotations
@@ -1366,9 +1358,6 @@
               case _ =>
                 baseTypeRefOf(tp.underlying)
             }
-          case tp: TypeVar =>
-            if (tp.inst.exists) computeBaseTypeRefOf(tp.inst)
-            else Uncachable(computeBaseTypeRefOf(tp.underlying))
           case tp: TypeProxy =>
             baseTypeRefOf(tp.underlying)
           case AndType(tp1, tp2) =>
@@ -1389,21 +1378,9 @@
             var basetp = baseTypeRefCache get tp
             if (basetp == null) {
               baseTypeRefCache.put(tp, NoPrefix)
-<<<<<<< HEAD
               basetp = computeBaseTypeRefOf(tp)
               if (isCachable(tp)) baseTypeRefCache.put(tp, basetp)
               else baseTypeRefCache.remove(tp)
-=======
-              val computedBT = computeBaseTypeRefOf(tp)
-              basetp = computedBT match {
-                case Uncachable(basetp) =>
-                  baseTypeRefCache.remove(tp)
-                  computedBT
-                case basetp =>
-              baseTypeRefCache.put(tp, basetp)
-                  basetp
-              }
->>>>>>> 08392d32
             } else if (basetp == NoPrefix) {
               throw CyclicReference(this)
             }
@@ -1484,8 +1461,6 @@
             .installAfter(phase)
       }
   }
-
-  private case class Uncachable(tp: Type) extends UncachedGroundType
 
   /** The denotation of a package class.
    *  It overrides ClassDenotation to take account of package objects when looking for members
