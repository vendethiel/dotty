package dotty.tools
package dotc

import core._
import Contexts._
import Periods._
import Symbols._
import Scopes._
import typer.{FrontEnd, Typer, Mode, ImportInfo, RefChecks}
import reporting.ConsoleReporter
import dotty.tools.dotc.core.Phases.Phase
import dotty.tools.dotc.transform._
import dotty.tools.dotc.transform.TreeTransforms.{TreeTransform, TreeTransformer}
import dotty.tools.dotc.core.DenotTransformers.DenotTransformer
import dotty.tools.dotc.core.Denotations.SingleDenotation

class Compiler {

  /** Meta-ordering constraint:
   *
   *  DenotTransformers that change the signature of  their denotation's info must go
   *  after erasure. The reason is that denotations are permanently referred to by
   *  TermRefs which contain a signature. If the signature of a symbol would change,
   *  all refs to it would become outdated - they could not be dereferenced in the
   *  new phase.
   *
<<<<<<< HEAD
=======
   *  As an example, addGetters would change a field
   *
   *     val x: T
   *
   *  to a method
   *
   *     def x: T
   *
   *  but this would affect the signature of `x` (goes from NotAMethod to a method
   *  signature). So we can't do this before erasure.
   *
>>>>>>> 08392d32
   *  After erasure, signature changing denot-transformers are OK because erasure
   *  will make sure that only term refs with fixed SymDenotations survive beyond it. This
   *  is possible because:
   *
   *   - splitter has run, so every ident or select refers to a unique symbol
   *   - after erasure, asSeenFrom is the identity, so every reference has a
   *     plain SymDenotation, as opposed to a UniqueRefDenotation.
   */
  def phases: List[List[Phase]] =
    List(
      List(new FrontEnd),
      List(new FirstTransform,
           new SyntheticMethods),
      List(new SuperAccessors),
      // pickling goes here
      List(new RefChecks,
           new ElimRepeated,
           new ElimLocals,
           new ExtensionMethods,
           new TailRec),
      List(new PatternMatcher,
           new ExplicitOuter,
<<<<<<< HEAD
           // new LazyValTranformContext().transformer, // disabled, awaiting fixes
=======
           new LazyValTranformContext().transformer,
>>>>>>> 08392d32
           new Splitter),
      List(new ElimByName,
           new InterceptedMethods,
<<<<<<< HEAD
           new Literalize,
           new GettersSetters),
      List(new Erasure),
      List(new CapturedVars, new Constructors)/*,
      List(new LambdaLift)*/
=======
           new Literalize),
      List(new Erasure),
      List(new CapturedVars)
>>>>>>> 08392d32
    )

  var runId = 1
  def nextRunId = {
    runId += 1; runId
  }

  /** Produces the following contexts, from outermost to innermost
   *
   *    bootStrap:   A context with next available runId and a scope consisting of
   *                 the RootPackage _root_
   *    start        A context with RootClass as owner and the necessary initializations
   *                 for type checking.
   *    imports      For each element of RootImports, an import context
   */
  def rootContext(implicit ctx: Context): Context = {
    ctx.definitions.init(ctx)
    ctx.usePhases(phases)
    val rootScope = new MutableScope
    val bootstrap = ctx.fresh
      .setPeriod(Period(nextRunId, FirstPhaseId))
      .setScope(rootScope)
    rootScope.enter(ctx.definitions.RootPackage)(bootstrap)
    val start = bootstrap.fresh
      .setOwner(defn.RootClass)
      .setTyper(new Typer)
      .setMode(Mode.ImplicitsEnabled)
      .setTyperState(new MutableTyperState(ctx.typerState, new ConsoleReporter()(ctx), isCommittable = true))
    ctx.definitions.init(start) // set context of definitions to start
    def addImport(ctx: Context, sym: Symbol) =
      ctx.fresh.setImportInfo(ImportInfo.rootImport(sym)(ctx))
    (start.setRunInfo(new RunInfo(start)) /: defn.RootImports)(addImport)
  }

  def newRun(implicit ctx: Context): Run = {
    try new Run(this)(rootContext)
    finally {
      ctx.base.reset()
      ctx.runInfo.clear()
    }
  }
}<|MERGE_RESOLUTION|>--- conflicted
+++ resolved
@@ -24,20 +24,6 @@
    *  all refs to it would become outdated - they could not be dereferenced in the
    *  new phase.
    *
-<<<<<<< HEAD
-=======
-   *  As an example, addGetters would change a field
-   *
-   *     val x: T
-   *
-   *  to a method
-   *
-   *     def x: T
-   *
-   *  but this would affect the signature of `x` (goes from NotAMethod to a method
-   *  signature). So we can't do this before erasure.
-   *
->>>>>>> 08392d32
    *  After erasure, signature changing denot-transformers are OK because erasure
    *  will make sure that only term refs with fixed SymDenotations survive beyond it. This
    *  is possible because:
@@ -60,25 +46,15 @@
            new TailRec),
       List(new PatternMatcher,
            new ExplicitOuter,
-<<<<<<< HEAD
-           // new LazyValTranformContext().transformer, // disabled, awaiting fixes
-=======
            new LazyValTranformContext().transformer,
->>>>>>> 08392d32
            new Splitter),
       List(new ElimByName,
            new InterceptedMethods,
-<<<<<<< HEAD
            new Literalize,
            new GettersSetters),
       List(new Erasure),
       List(new CapturedVars, new Constructors)/*,
       List(new LambdaLift)*/
-=======
-           new Literalize),
-      List(new Erasure),
-      List(new CapturedVars)
->>>>>>> 08392d32
     )
 
   var runId = 1
