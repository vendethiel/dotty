--- conflicted
+++ resolved
@@ -347,7 +347,7 @@
 
   def initValue(tpe: Types.Type)(implicit ctx: Context) = {
     val tpw = tpe.widen
-
+    // !!! replace with isRef
     if (tpw =:= defn.IntType) Literal(Constant(0))
     else if (tpw =:= defn.LongType) Literal(Constant(0L))
     else if (tpw =:= defn.BooleanType) Literal(Constant(false))
@@ -497,7 +497,7 @@
       Try(tree: Tree)(expr, handler, finalizer)
   }
 
-  implicit class TreeOps[ThisTree <: tpd.Tree](val tree: ThisTree)/* extends AnyVal*/ {
+  implicit class TreeOps[ThisTree <: tpd.Tree](val tree: ThisTree) extends AnyVal {
 
     def isValue(implicit ctx: Context): Boolean =
       tree.isTerm && tree.tpe.widen.isValueType
@@ -525,10 +525,6 @@
     def subst(from: List[Symbol], to: List[Symbol])(implicit ctx: Context): ThisTree =
       new TreeTypeMap(substFrom = from, substTo = to).apply(tree)
 
-<<<<<<< HEAD
-    def changeOwner(from: Symbol, to: Symbol)(implicit ctx: Context): ThisTree =
-      new TreeTypeMap(oldOwners = from :: Nil, newOwners = to :: Nil).apply(tree)
-=======
     /** Change owner from `from` to `to`. If `from` is a weak owner, also change its
      *  owner to `to`, and continue until a non-weak owner is reached.
      */
@@ -542,7 +538,6 @@
       }
       loop(from, Nil, to :: Nil)
     }
->>>>>>> 08392d32
 
     def select(name: Name)(implicit ctx: Context): Select =
       Select(tree, name)
@@ -604,7 +599,6 @@
     def or(that: Tree)(implicit ctx: Context): Tree =
       tree.select(defn.Boolean_||).appliedTo(that)
 
-<<<<<<< HEAD
     def becomes(rhs: Tree)(implicit ctx: Context): Tree =
       if (tree.symbol is Method) {
         val setr = tree match {
@@ -618,8 +612,6 @@
       }
       else Assign(tree, rhs)
 
-=======
->>>>>>> 08392d32
     // --- Higher order traversal methods -------------------------------
 
     def foreachSubTree(f: Tree => Unit): Unit = { //TODO should go in tpd.
@@ -670,7 +662,9 @@
     }
   }
 
-<<<<<<< HEAD
+  def runtimeCall(name: TermName, args: List[Tree])(implicit ctx: Context): Tree =
+    Ident(defn.ScalaRuntimeModule.requiredMethod(name).termRef).appliedToArgs(args)
+
   /** A traverser that passes the enlcosing class or method as an argumenr
    *  to the traverse method.
    */
@@ -685,10 +679,6 @@
       }
       enclMeth
     }
-=======
-  def runtimeCall(name: TermName, args: List[Tree])(implicit ctx: Context): Tree = {
-    Ident(defn.ScalaRuntimeModule.requiredMethod(name).termRef).appliedToArgs(args)
->>>>>>> 08392d32
   }
 
   // ensure that constructors are fully applied?
